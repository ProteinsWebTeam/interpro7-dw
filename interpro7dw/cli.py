--- conflicted
+++ resolved
@@ -395,13 +395,8 @@
                        "export-cath-scop", "export-uniprot2pdb",
                        "export-taxa", "export-dom-orgs", "export-evidences",
                        "export-functions", "export-names", "export-proteomes",
-<<<<<<< HEAD
-                       "export-sequences"],
+                       "export-sequences", "export-alphafold"],
              scheduler=dict(type=scheduler, queue=queue, mem=8000, hours=35)),
-=======
-                       "export-sequences", "export-alphafold"],
-             scheduler=dict(type="lsf", mem=8000, queue=lsf_queue)),
->>>>>>> b527d468
         Task(fn=interpro.mysql.proteins.index_proteins,
              args=(ipr_stg_uri,),
              name="index-proteins",
