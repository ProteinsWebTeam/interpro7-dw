--- conflicted
+++ resolved
@@ -119,19 +119,15 @@
         Task(fn=interpro.oracle.structures.export_matches,
              args=(ipr_pro_uri, pdbe_uri, df.pdbematches),
              name="export-pdb-matches",
-<<<<<<< HEAD
-             scheduler=dict(type=scheduler, queue=queue, mem=3000, hours=18)),
+             scheduler=dict(type=scheduler, queue=queue, mem=3000, hours=36)),
         Task(fn=interpro.oracle.uniparc.export,
              args=(ipr_pro_uri, uniparc_dir),
              name="export-uniparc",
              scheduler=dict(type=scheduler, queue=queue, mem=50000, hours=60)),
-=======
-             scheduler=dict(type=scheduler, queue=queue, mem=3000, hours=36)),
-        Task(fn=interpro.oracle.proteins.export_uniparc_proteins,
-             args=(ipr_pro_uri, df.uniparcproteins),
-             name="export-uniparc-proteins",
-             scheduler=dict(type=scheduler, queue=queue, mem=1000, hours=3)),
->>>>>>> c45c3058
+        Task(fn=interpro.oracle.uniparc.export,
+             args=(ipr_pro_uri, uniparc_dir),
+             name="export-uniparc",
+             scheduler=dict(type=scheduler, queue=queue, mem=50000, hours=60)),
         Task(fn=interpro.oracle.taxa.export_taxa,
              args=(ipr_pro_uri, df.taxa),
              name="export-taxa",
@@ -180,16 +176,6 @@
              name="export-hmms",
              requires=["export-matches"],
              scheduler=dict(type=scheduler, queue=queue, mem=2000, hours=15)),
-<<<<<<< HEAD
-=======
-        Task(fn=interpro.oracle.matches.export_uniparc_matches,
-             args=(ipr_pro_uri, df.uniparcproteins, df.uniparcmatches),
-             kwargs=dict(processes=8, tempdir=temp_dir),
-             name="export-uniparc-matches",
-             requires=["export-uniparc-proteins"],
-             scheduler=dict(type=scheduler, queue=queue, cpu=8, mem=32000,
-                            hours=48)),
->>>>>>> c45c3058
         Task(fn=interpro.oracle.proteins.export_uniprot_sequences,
              args=(ipr_pro_uri, df.proteins, df.protein2sequence),
              kwargs=dict(tempdir=temp_dir),
@@ -310,7 +296,6 @@
     ]
 
     tasks += [
-<<<<<<< HEAD
         # InterProScan data files
         Task(fn=interpro.ftp.iprscan.package_data,
              args=(ipr_pro_uri, goa_uri, data_src_dir, release_version,
@@ -352,33 +337,6 @@
              requires=["export-uniparc"],
              # TODO: update
              scheduler=dict(type=scheduler, queue=queue, mem=100000, hours=60)),
-=======
-        # Data files for InterProScan
-        Task(fn=interpro.ftp.iprscan.package_data,
-             args=(ipr_pro_uri, goa_uri, data_src_dir, release_version,
-                   data_dir),
-             name="interproscan",
-             requires=["export-entry2xrefs"],
-             scheduler=dict(type=scheduler, queue=queue, mem=4000, hours=6)),
-        # Match lookup tables
-        Task(fn=interpro.oracle.lookup.build_upi_md5_table,
-             args=(ips_pro_uri,),
-             name="lookup-md5",
-             scheduler=dict(type=scheduler, queue=queue, mem=4000, hours=2)),
-        Task(fn=interpro.oracle.lookup.build_matches_table,
-             args=(ips_pro_uri,),
-             name="lookup-matches",
-             requires=["lookup-md5"],
-             scheduler=dict(type=scheduler, queue=queue, mem=4000, hours=80)),
-        Task(fn=interpro.oracle.lookup.build_site_table,
-             args=(ips_pro_uri,),
-             name="lookup-sites",
-             requires=["lookup-matches"],
-             scheduler=dict(type=scheduler, queue=queue, mem=4000, hours=96)),
-        Task(fn=wait,
-             name="lookup",
-             requires=["lookup-sites"]),
->>>>>>> c45c3058
     ]
 
     mysql_tasks = [
