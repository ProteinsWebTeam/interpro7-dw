<<<<<<< HEAD
__version__ = "0.9.0.dev0"
=======
__version__ = "0.9.0"
>>>>>>> 877aba47

import logging

logger = logging.getLogger(__name__)
if not logger.hasHandlers():
    logger.setLevel(logging.INFO)
    _ch = logging.StreamHandler()
    _ch.setFormatter(
        logging.Formatter(
            fmt='%(asctime)s: %(levelname)s: %(message)s',
            datefmt='%y-%m-%d %H:%M:%S'
        )
    )
    logger.addHandler(_ch)<|MERGE_RESOLUTION|>--- conflicted
+++ resolved
@@ -1,8 +1,4 @@
-<<<<<<< HEAD
-__version__ = "0.9.0.dev0"
-=======
 __version__ = "0.9.0"
->>>>>>> 877aba47
 
 import logging
 
