import argparse
import importlib.metadata
import os
import tomllib
import time

from mundone import Task, Workflow, get_terminals

from interpro7dw import alphafold, ebisearch, interpro, pdbe, pfam, uniprot


def wait(secs: int = 5):
    time.sleep(secs)


class DataFiles:
    def __init__(self, root: str):
        # BasicStores
        self.clan2xrefs = os.path.join(root, "clan-xrefs")
        self.entry2xrefs = os.path.join(root, "entry-xrefs")
        self.hmms = os.path.join(root, "hmms")
        self.isoforms = os.path.join(root, "isoforms")
        self.pdbematches = os.path.join(root, "pdbe-matches")
        self.pfam_alignments = os.path.join(root, "pfam-alignments")
        self.protein2residues = os.path.join(root, "protein-residues")
        self.proteome2xrefs = os.path.join(root, "proteome-xrefs")
        self.structure2xrefs = os.path.join(root, "structure-xrefs")
        self.taxon2xrefs = os.path.join(root, "taxon-xrefs")

        # KVStores
        self.proteins = os.path.join(root, "proteins")
        self.protein2alphafold = os.path.join(root, "protein-alphafold")
        self.protein2domorg = os.path.join(root, "protein-domorg")
        self.protein2evidence = os.path.join(root, "protein-evidence")
        self.protein2features = os.path.join(root, "protein-features")
        self.protein2functions = os.path.join(root, "protein-functions")
        self.protein2matches = os.path.join(root, "protein-matches")
        self.protein2name = os.path.join(root, "protein-name")
        self.protein2proteome = os.path.join(root, "protein-proteome")
        self.protein2sequence = os.path.join(root, "protein-sequence")

        # Pickles
        self.clans = os.path.join(root, "clans")
        self.databases = os.path.join(root, "databases")
        self.entries = os.path.join(root, "entries")
        self.overlapping = os.path.join(root, "overlapping")
        self.proteomes = os.path.join(root, "proteomes")
        self.uniprot2pdb = os.path.join(root, "protein-structures")
        self.structures = os.path.join(root, "structures")
        self.cath_scop = os.path.join(root, "cath-scop")
        self.taxa = os.path.join(root, "taxa")


def gen_tasks(config: dict) -> list[Task]:
    release_version = config["release"]["version"]
    release_date = config["release"]["date"]
    update_db = config["release"]["update"]
    data_dir = config["data"]["path"]
    data_src_dir = config["data"]["src"]
    temp_dir = config["data"]["tmp"]
    ipr_pro_uri = config["databases"]["interpro"]["production"]
    ipr_stg_uri = config["databases"]["interpro"]["staging"]
    ipr_rel_uri = config["databases"]["interpro"]["release"]
    ips_pro_uri = config["databases"]["iprscan"]["production"]
    goa_uri = config["databases"]["goa"]
    pdbe_uri = config["databases"]["pdbe"]
    uniprot_uri = config["databases"]["uniprot"]
    pub_dir = os.path.join(config["exchange"]["interpro"], release_version)
    scheduler, queue = parse_scheduler(config["workflow"]["scheduler"])

    es_clusters = []
    es_dirs = [os.path.join(data_dir, "elastic", "default")]
    for cluster, properties in config["elasticsearch"].items():
        path = os.path.join(data_dir, "elastic", cluster)
        es_clusters.append({
            "id": cluster,
            "hosts": list(set(properties["nodes"])),
            "user": properties["user"],
            "password": properties["password"],
            "fingerprint": properties["fingerprint"],
            "path": path
        })
        es_dirs.append(path)

    ebisearch_dir = os.path.join(data_dir, "ebisearch")
    goa_dir = os.path.join(data_dir, "goa")
    uniparc_dir = os.path.join(data_dir, "uniparc")

    df = DataFiles(data_dir)

    tasks = [
        # Exports without dependencies
        Task(fn=interpro.oracle.clans.export_clans,
             args=(ipr_pro_uri, df.clans),
             name="export-clans",
             scheduler=dict(type=scheduler, queue=queue, mem=2000, hours=1)),
        Task(fn=interpro.oracle.databases.export,
             args=(ipr_pro_uri, goa_uri, release_version, release_date,
                   df.databases),
             kwargs=dict(update=update_db),
             name="export-databases",
             scheduler=dict(type=scheduler, queue=queue, mem=1000, hours=1)),
        Task(fn=interpro.oracle.entries.export_entries,
             args=(ipr_pro_uri, goa_uri, df.entries),
             name="export-entries",
             scheduler=dict(type=scheduler, queue=queue, mem=3000, hours=1)),
        Task(fn=interpro.oracle.matches.export_isoforms,
             args=(ipr_pro_uri, df.isoforms),
             name="export-isoforms",
             scheduler=dict(type=scheduler, queue=queue, mem=4000, hours=1)),
        Task(fn=interpro.oracle.proteins.export_uniprot_proteins,
             args=(ipr_pro_uri, df.proteins),
             name="export-proteins",
             scheduler=dict(type=scheduler, queue=queue, mem=1000, hours=2)),
        Task(fn=interpro.oracle.matches.export_residues,
             args=(ipr_pro_uri, df.protein2residues),
             name="export-residues",
             scheduler=dict(type=scheduler, queue=queue, mem=800, hours=10)),
        Task(fn=interpro.oracle.structures.export_matches,
             args=(ipr_pro_uri, pdbe_uri, df.pdbematches),
             name="export-pdb-matches",
             scheduler=dict(type=scheduler, queue=queue, mem=3000, hours=36)),
<<<<<<< HEAD
        Task(fn=interpro.oracle.proteins.export_uniparc_proteins,
             args=(ipr_pro_uri, df.uniparcproteins),
             name="export-uniparc-proteins",
             scheduler=dict(type=scheduler, queue=queue, mem=1000, hours=3)),
=======
        Task(fn=interpro.oracle.uniparc.export,
             args=(ipr_pro_uri, uniparc_dir),
             kwargs=dict(processes=16),
             name="export-uniparc",
             scheduler=dict(type=scheduler, queue=queue, cpu=16, mem=50000,
                            hours=24)),
>>>>>>> cebbea23
        Task(fn=interpro.oracle.taxa.export_taxa,
             args=(ipr_pro_uri, df.taxa),
             name="export-taxa",
             scheduler=dict(type=scheduler, queue=queue, mem=8000, hours=1)),
        Task(fn=pdbe.export_entries,
             args=(pdbe_uri, df.structures),
             name="export-structures",
             scheduler=dict(type=scheduler, queue=queue, mem=10000, hours=1)),
        Task(fn=pdbe.export_cath_scop,
             args=(pdbe_uri, df.cath_scop),
             name="export-cath-scop",
             scheduler=dict(type=scheduler, queue=queue, mem=2000, hours=1)),
        Task(fn=pdbe.export_uniprot2pdb,
             args=(pdbe_uri, df.uniprot2pdb),
             name="export-uniprot2pdb",
             scheduler=dict(type=scheduler, queue=queue, mem=1000, hours=1)),
        Task(fn=pfam.export_alignments,
             args=(ipr_pro_uri, df.pfam_alignments),
             name="export-pfam-alignments",
             scheduler=dict(type=scheduler, queue=queue, mem=4000, hours=2)),

        # Exports with dependencies
        Task(fn=alphafold.export,
             args=(config["data"]["alphafold"], df.proteins,
                   df.protein2alphafold),
             kwargs=dict(tempdir=temp_dir),
             name="export-alphafold",
             requires=["export-proteins"],
             scheduler=dict(type=scheduler, queue=queue, mem=1000, hours=1)),
        Task(fn=interpro.oracle.matches.export_features,
             args=(ipr_pro_uri, df.proteins, df.protein2features),
             kwargs=dict(processes=8, tempdir=temp_dir),
             name="export-features",
             requires=["export-proteins"],
             scheduler=dict(type=scheduler, queue=queue, cpu=8, mem=4096,
                            hours=9)),
        Task(fn=interpro.oracle.matches.export_uniprot_matches,
             args=(ipr_pro_uri, df.proteins, df.protein2matches),
             kwargs=dict(processes=8, tempdir=temp_dir),
             name="export-matches",
             requires=["export-proteins"],
             scheduler=dict(type=scheduler, queue=queue, cpu=8, mem=10000,
                            hours=36)),
        Task(fn=interpro.oracle.hmms.export_hmms,
             args=(ipr_pro_uri, df.protein2matches, df.hmms),
             name="export-hmms",
             requires=["export-matches"],
             scheduler=dict(type=scheduler, queue=queue, mem=2000, hours=15)),
        Task(fn=interpro.oracle.proteins.export_uniprot_sequences,
             args=(ipr_pro_uri, df.proteins, df.protein2sequence),
             kwargs=dict(tempdir=temp_dir),
             name="export-sequences",
             requires=["export-proteins"],
             scheduler=dict(type=scheduler, queue=queue, mem=2000, hours=10)),
        Task(fn=uniprot.proteomes.export_proteomes,
             args=(uniprot_uri, df.proteomes),
             name="export-reference-proteomes",
             scheduler=dict(type=scheduler, queue=queue, mem=100, hours=1)),
        Task(fn=uniprot.proteins.export_entry2evidence,
             args=(uniprot_uri, df.proteins, df.protein2evidence),
             kwargs=dict(tempdir=temp_dir),
             name="export-evidences",
             requires=["export-proteins"],
             scheduler=dict(type=scheduler, queue=queue, mem=1000, hours=3)),
        Task(fn=uniprot.proteins.export_entry2functions,
             args=(uniprot_uri, df.proteins, df.protein2functions),
             kwargs=dict(tempdir=temp_dir),
             name="export-functions",
             requires=["export-proteins"],
             scheduler=dict(type=scheduler, queue=queue, mem=2000, hours=2)),
        Task(fn=uniprot.proteins.export_entry2name,
             args=(uniprot_uri, df.proteins, df.protein2name),
             kwargs=dict(tempdir=temp_dir),
             name="export-names",
             requires=["export-proteins"],
             scheduler=dict(type=scheduler, queue=queue, mem=1000, hours=3)),
        Task(fn=uniprot.proteins.export_entry2proteome,
             args=(uniprot_uri, df.proteins, df.protein2proteome),
             kwargs=dict(tempdir=temp_dir),
             name="export-proteomes",
             requires=["export-proteins"],
             scheduler=dict(type=scheduler, queue=queue, mem=1000, hours=1)),
    ]

    tasks += [
        # Add a "group" task, to include all export tasks
        Task(fn=wait,
             name="export",
             requires=get_terminals(tasks)),
    ]

    xrefs_tasks = [
        Task(fn=interpro.xrefs.domorgs.export,
             args=(df.proteins, df.protein2matches, df.protein2domorg),
             kwargs=dict(processes=16, tempdir=temp_dir),
             name="export-dom-orgs",
             requires=["export-matches"],
             scheduler=dict(type=scheduler, queue=queue, cpu=16, mem=16000,
                            hours=3)),
        Task(fn=interpro.xrefs.entries.export_sim_entries,
             args=(df.protein2matches, df.overlapping),
             name="export-sim-entries",
             requires=["export-matches"],
             scheduler=dict(type=scheduler, queue=queue, mem=2000, hours=14)),
        Task(fn=interpro.xrefs.clans.export_xrefs,
             args=(df.clans, df.proteins, df.protein2matches,
                   df.protein2proteome, df.protein2domorg,
                   df.pdbematches, df.clan2xrefs),
             kwargs=dict(processes=16, tempdir=temp_dir),
             name="export-clan2xrefs",
             requires=["export-clans", "export-proteomes", "export-dom-orgs",
                       "export-pdb-matches"],
             scheduler=dict(type=scheduler, queue=queue, cpu=16, mem=24000,
                            hours=3)),
        Task(fn=interpro.xrefs.entries.export_xrefs,
             args=(uniprot_uri, df.proteins, df.protein2matches,
                   df.protein2alphafold, df.protein2proteome,
                   df.protein2domorg, df.pdbematches,
                   df.protein2evidence, df.taxa, config["data"]["metacyc"],
                   df.entry2xrefs),
             kwargs=dict(interpro_uri=ipr_pro_uri if update_db else None,
                         processes=16, tempdir=temp_dir),
             name="export-entry2xrefs",
             requires=["export-alphafold", "export-proteomes",
                       "export-dom-orgs", "export-pdb-matches",
                       "export-taxa", "export-evidences"],
             scheduler=dict(type=scheduler, queue=queue, cpu=16, mem=100000,
                            hours=24)),
        Task(fn=interpro.xrefs.proteomes.export_xrefs,
             args=(df.proteins, df.protein2matches, df.protein2proteome,
                   df.structures, df.uniprot2pdb, df.pdbematches, df.proteomes,
                   df.proteome2xrefs),
             kwargs=dict(processes=16, tempdir=temp_dir),
             name="export-proteome2xrefs",
             requires=["export-matches", "export-proteomes",
                       "export-structures", "export-uniprot2pdb",
                       "export-pdb-matches", "export-reference-proteomes"],
<<<<<<< HEAD
             scheduler=dict(type=scheduler, queue=queue, cpu=16, mem=64000,
=======
             scheduler=dict(type=scheduler, queue=queue, cpu=16, mem=100000,
>>>>>>> cebbea23
                            hours=6)),
        Task(fn=interpro.xrefs.structures.export_xrefs,
             args=(df.clans, df.proteins, df.protein2proteome,
                   df.protein2domorg, df.structures, df.pdbematches,
                   df.uniprot2pdb, df.structure2xrefs),
             name="export-structure2xrefs",
             requires=["export-clans", "export-proteomes", "export-dom-orgs",
                       "export-structures", "export-pdb-matches",
                       "export-uniprot2pdb"],
             scheduler=dict(type=scheduler, queue=queue, mem=10000, hours=1)),
        Task(fn=interpro.xrefs.taxa.export_xrefs,
             args=(df.proteins, df.protein2matches, df.protein2proteome,
                   df.structures, df.uniprot2pdb, df.pdbematches, df.taxa,
                   df.taxon2xrefs),
             kwargs=dict(processes=16, tempdir=temp_dir),
             name="export-taxon2xrefs",
             requires=["export-matches", "export-proteomes",
                       "export-structures", "export-uniprot2pdb",
                       "export-pdb-matches", "export-taxa"],
             scheduler=dict(type=scheduler, queue=queue, cpu=16, mem=56000,
                            hours=18)),
    ]
    tasks += xrefs_tasks
    tasks += [
        Task(fn=wait,
             name="xrefs",
             requires=get_terminals(tasks, [t.name for t in xrefs_tasks])),
    ]

    tasks += [
        # InterProScan data files
        Task(fn=interpro.ftp.iprscan.package_data,
             args=(ipr_pro_uri, goa_uri, data_src_dir, release_version,
                   data_dir),
             name="export-interproscan-data",
             requires=["export-entry2xrefs"],
             scheduler=dict(type=scheduler, queue=queue, mem=4000, hours=6)),

        # Lookup tables
        Task(fn=interpro.oracle.lookup.create_md5_table,
             args=(ips_pro_uri, uniparc_dir),
             name="lookup-md5",
             requires=["export-uniparc"],
             scheduler=dict(type=scheduler, queue=queue, mem=10000, hours=48)),
        Task(fn=interpro.oracle.lookup.create_matches_table,
             args=(ips_pro_uri, uniparc_dir),
             kwargs=dict(processes=8),
             name="lookup-matches",
             requires=["export-uniparc"],
             scheduler=dict(type=scheduler, queue=queue, cpu=8, mem=50000,
                            hours=60)),
        Task(fn=interpro.oracle.lookup.create_sites_table,
             args=(ips_pro_uri, uniparc_dir),
             kwargs=dict(processes=8),
             name="lookup-sites",
             requires=["export-uniparc"],
             scheduler=dict(type=scheduler, queue=queue, cpu=8, mem=50000,
                            hours=4)),
        Task(fn=wait,
             name="lookup-tables",
             requires=["lookup-md5", "lookup-matches", "lookup-sites"]),

        # New lookup
        Task(fn=interpro.lookup.build,
             args=(uniparc_dir, os.path.join(data_dir, "lookup"),
                   release_version, release_date),
             kwargs=dict(processes=8),
             name="lookup",
             requires=["export-uniparc"],
             scheduler=dict(type=scheduler, queue=queue, cpu=8, mem=60000,
                            hours=72)),
    ]

    mysql_tasks = [
        Task(fn=interpro.mysql.entries.populate_annotations,
             args=(ipr_stg_uri, df.entries, df.hmms, df.pfam_alignments),
             name="insert-annotations",
             requires=["export-entries", "export-hmms",
                       "export-pfam-alignments"],
             scheduler=dict(type=scheduler, queue=queue, mem=5000, hours=6)),
        Task(fn=interpro.mysql.entries.index_annotations,
             args=(ipr_stg_uri,),
             name="index-annotations",
             requires=["insert-annotations"],
             scheduler=dict(type=scheduler, queue=queue, mem=100, hours=3)),
        Task(fn=interpro.mysql.clans.populate,
             args=(ipr_stg_uri, df.clans, df.clan2xrefs),
             name="insert-clans",
             requires=["export-clan2xrefs"],
             scheduler=dict(type=scheduler, queue=queue, mem=2000, hours=6)),
        Task(fn=interpro.mysql.databases.populate_databases,
             args=(ipr_stg_uri, df.databases),
             name="insert-databases",
             requires=["export-databases"],
             scheduler=dict(type=scheduler, queue=queue, mem=100, hours=1)),
        Task(fn=interpro.mysql.entries.populate_entries,
             args=(ipr_pro_uri, ipr_stg_uri, df.clans, df.entries,
                   df.overlapping, df.entry2xrefs, df.structures),
             name="insert-entries",
             requires=["export-clans", "export-entries",
                       "export-sim-entries", "export-entry2xrefs",
                       "export-structures"],
             scheduler=dict(type=scheduler, queue=queue, mem=10000, hours=3)),
        Task(fn=interpro.mysql.entries.index_entries,
             args=(ipr_stg_uri,),
             name="index-entries",
             requires=["insert-entries"],
             scheduler=dict(type=scheduler, queue=queue, mem=100, hours=1)),
        Task(fn=interpro.mysql.entries.populate_entry_taxa_distrib,
             args=(ipr_stg_uri, df.entries, df.entry2xrefs),
             name="insert-entries-taxa",
             requires=["export-entries", "export-entry2xrefs"],
             scheduler=dict(type=scheduler, queue=queue, mem=8000, hours=8)),
        Task(fn=interpro.mysql.proteins.populate_features,
             args=(ipr_stg_uri, df.protein2features),
             name="insert-features",
             requires=["export-features"],
             scheduler=dict(type=scheduler, queue=queue, mem=1000, hours=14)),
        Task(fn=interpro.mysql.proteins.index_features,
             args=(ipr_stg_uri,),
             name="index-features",
             requires=["insert-features"],
             scheduler=dict(type=scheduler, queue=queue, mem=100, hours=10)),
        Task(fn=interpro.mysql.proteins.populate_isoforms,
             args=(ipr_stg_uri, df.isoforms),
             name="insert-isoforms",
             requires=["export-isoforms"],
             scheduler=dict(type=scheduler, queue=queue, mem=1000, hours=1)),
        Task(fn=interpro.mysql.proteins.populate_residues,
             args=(ipr_stg_uri, df.protein2residues),
             name="insert-residues",
             requires=["export-residues"],
             scheduler=dict(type=scheduler, queue=queue, mem=1000, hours=8)),
        Task(fn=interpro.mysql.proteins.index_residues,
             args=(ipr_stg_uri,),
             name="index-residues",
             requires=["insert-residues"],
             scheduler=dict(type=scheduler, queue=queue, mem=100, hours=2)),
        Task(fn=interpro.mysql.proteins.populate_proteins,
             args=(ipr_stg_uri, df.clans, df.entries, df.isoforms,
                   df.cath_scop, df.uniprot2pdb, df.taxa, df.proteins,
                   df.protein2domorg, df.protein2evidence,
                   df.protein2functions, df.protein2matches, df.protein2name,
                   df.protein2proteome, df.protein2sequence,
                   df.protein2alphafold),
             name="insert-proteins",
             requires=["export-clans", "export-entries", "export-isoforms",
                       "export-cath-scop", "export-uniprot2pdb",
                       "export-taxa", "export-dom-orgs", "export-evidences",
                       "export-functions", "export-names", "export-proteomes",
                       "export-sequences", "export-alphafold"],
             scheduler=dict(type=scheduler, queue=queue, mem=8000, hours=35)),
        Task(fn=interpro.mysql.proteins.index_proteins,
             args=(ipr_stg_uri,),
             name="index-proteins",
             requires=["insert-proteins"],
             scheduler=dict(type=scheduler, queue=queue, mem=100, hours=36)),
        Task(fn=interpro.mysql.proteomes.populate,
             args=(ipr_stg_uri, df.proteomes, df.proteome2xrefs),
             name="insert-proteomes",
             requires=["export-proteome2xrefs"],
             scheduler=dict(type=scheduler, queue=queue, mem=500, hours=2)),
        Task(fn=interpro.mysql.proteomes.index,
             args=(ipr_stg_uri,),
             name="index-proteomes",
             requires=["insert-proteomes"],
             scheduler=dict(type=scheduler, queue=queue, mem=100, hours=4)),
        Task(fn=interpro.mysql.structures.populate_structures,
             args=(ipr_stg_uri, df.structures, df.uniprot2pdb, df.pdbematches,
                   df.structure2xrefs),
             name="insert-structures",
             requires=["export-structure2xrefs"],
             scheduler=dict(type=scheduler, queue=queue, mem=8000, hours=3)),
        Task(fn=interpro.mysql.taxa.populate,
             args=(ipr_stg_uri, df.taxa, df.taxon2xrefs),
             name="insert-taxa",
             requires=["export-taxon2xrefs"],
             scheduler=dict(type=scheduler, queue=queue, mem=4000, hours=16)),
        Task(fn=interpro.mysql.taxa.index,
             args=(ipr_stg_uri,),
             name="index-taxa",
             requires=["insert-taxa"],
             scheduler=dict(type=scheduler, queue=queue, mem=100, hours=12)),
        Task(fn=interpro.mysql.databases.populate_rel_notes,
             args=(ipr_stg_uri, ipr_rel_uri, df.clans, df.entries,
                   df.proteomes, df.structures, df.structure2xrefs,
                   df.taxa, df.proteins, df.protein2matches,
                   df.protein2proteome),
             name="insert-release-notes",
             scheduler=dict(type=scheduler, queue=queue, mem=12000, hours=16),
             requires=["export-clans", "export-entries", "export-matches",
                       "export-reference-proteomes", "export-structure2xrefs",
                       "export-taxa", "insert-databases"])
    ]

    tasks += mysql_tasks
    tasks += [
        Task(fn=wait,
             name="mysql",
             requires=get_terminals(tasks, [t.name for t in mysql_tasks])),
    ]

    # Tasks to index documents in Elasticsearch
    es_tasks = [
        Task(fn=interpro.elastic.export_documents,
             args=(df.proteins, df.protein2matches, df.protein2domorg,
                   df.protein2name, df.protein2proteome, df.uniprot2pdb,
                   df.pdbematches, df.protein2alphafold, df.proteomes,
                   df.structures, df.clans, df.entries, df.taxa, es_dirs,
                   release_version),
             kwargs=dict(processes=8, tempdir=temp_dir),
             name="es-export",
             requires=["export-dom-orgs", "export-proteomes", "export-names",
                       "export-uniprot2pdb", "export-pdb-matches",
                       "export-alphafold", "export-reference-proteomes",
                       "export-structures", "export-clans", "export-entries",
                       "export-taxa"],
             scheduler=dict(type=scheduler, queue=queue, cpu=8, mem=48000,
                            hours=24)),
    ]

    for cluster in es_clusters:
        es_tasks += [
            Task(
                fn=interpro.elastic.create_indices,
                args=(df.databases, cluster["hosts"], cluster["user"],
                      cluster["password"], cluster["fingerprint"],
                      release_version),
                name=f"es-init-{cluster['id']}",
                scheduler=dict(type=scheduler, queue=queue, mem=100, hours=1),
                requires=["export-databases"] + list(es_tasks[0].requires)
            ),
            Task(
                fn=interpro.elastic.index_documents,
                args=(cluster["hosts"], cluster["user"], cluster["password"],
                      cluster["fingerprint"], cluster["path"], release_version),
                kwargs=dict(processes=8),
                name=f"es-index-{cluster['id']}",
                scheduler=dict(type=scheduler, queue=queue, cpu=8, mem=16000,
                               hours=60),
                requires=[f"es-init-{cluster['id']}"]
            )
        ]

    tasks += es_tasks
    tasks += [
        Task(fn=wait,
             name="elastic",
             requires=get_terminals(tasks, [t.name for t in es_tasks])),
    ]

    for cluster in es_clusters:
        tasks += [
            Task(
                fn=interpro.elastic.publish,
                args=(cluster["hosts"], cluster["user"], cluster["password"],
                      cluster["fingerprint"]),
                name=f"es-publish-{cluster['id']}",
                scheduler=dict(type=scheduler, queue=queue, mem=100, hours=1),
                requires=["es-export", f"es-index-{cluster['id']}"]
            )
        ]

    # Task for other EMBL-EBI services
    ebi_files_tasks = [
        Task(
            fn=ebisearch.export,
            args=(df.clans, df.databases, df.entries, df.taxa,
                  df.entry2xrefs, ebisearch_dir),
            name="export-ebisearch",
            scheduler=dict(type=scheduler, queue=queue, mem=20000, hours=25),
            requires=["export-clans", "export-databases", "export-entries",
                      "export-entry2xrefs"]
        ),
        Task(
            fn=uniprot.goa.export,
            args=(ipr_pro_uri, df.databases, df.entries, df.structures,
                  df.pdbematches, df.uniprot2pdb, df.entry2xrefs, goa_dir),
            name="export-goa",
            scheduler=dict(type=scheduler, queue=queue, mem=8000, hours=16),
            requires=["export-databases", "export-entries",
                      "export-structures", "export-pdb-matches",
                      "export-uniprot2pdb", "export-entry2xrefs"]
        ),
    ]

    # Add tasks for FTP
    ftp_files_tasks = [
        Task(fn=interpro.ftp.flatfiles.export,
             args=(df.entries, df.protein2matches, pub_dir),
             name="ftp-flatfiles",
             requires=["export-entries", "export-matches"],
             scheduler=dict(type=scheduler, queue=queue, mem=8000, hours=18)),
        Task(fn=interpro.ftp.xmlfiles.export_interpro,
             args=(df.entries, df.entry2xrefs, df.databases, df.taxa, pub_dir),
             name="ftp-interpro",
             requires=["export-entries", "export-entry2xrefs",
                       "export-databases"],
             scheduler=dict(type=scheduler, queue=queue, mem=10000, hours=3)),
        Task(fn=interpro.ftp.xmlfiles.export_matches,
             args=(df.databases, df.isoforms, df.proteins,
                   df.protein2features, df.protein2matches, pub_dir),
             kwargs=dict(processes=8),
             name="ftp-matches",
             requires=["export-databases", "export-isoforms",
                       "export-features", "export-matches"],
             scheduler=dict(type=scheduler, queue=queue, cpu=8, mem=24000,
                            hours=20)),
        Task(fn=interpro.ftp.relnotes.export,
             args=(ipr_stg_uri, pub_dir),
             name="ftp-relnotes",
             requires=["insert-release-notes"],
             scheduler=dict(type=scheduler, queue=queue, mem=100, hours=1)),
        Task(fn=interpro.ftp.uniparc.archive_matches,
             args=(uniparc_dir, pub_dir),
             kwargs=dict(processes=8),
             name="ftp-uniparc",
             requires=["export-uniparc"],
             scheduler=dict(type=scheduler, queue=queue, cpu=8, mem=40000,
                            hours=48)),
    ]

    tasks += ebi_files_tasks + ftp_files_tasks
    tasks += [
        Task(fn=wait,
             name="ebi-files",
             requires=get_terminals(tasks, [t.name for t in ebi_files_tasks])),
        Task(fn=wait,
             name="ftp-files",
             requires=get_terminals(tasks, [t.name for t in ftp_files_tasks])),
    ]

    tasks += [
        Task(
            fn=ebisearch.publish,
            args=(ebisearch_dir, config["exchange"]["ebisearch"]),
            name="publish-ebisearch",
            scheduler=dict(type=scheduler, queue=queue, mem=500, hours=6),
            requires=["export-ebisearch"]
        ),
        Task(
            fn=uniprot.goa.publish,
            args=(goa_dir, config["exchange"]["goa"]),
            name="publish-goa",
            scheduler=dict(type=scheduler, queue=queue, mem=500, hours=1),
            requires=["export-goa"]
        ),
    ]
    
    return tasks


def build():
    parser = argparse.ArgumentParser(
        description="Build InterPro7 data warehouse")
    parser.add_argument("config",
                        metavar="config.toml",
                        help="configuration file")
    group = parser.add_mutually_exclusive_group()
    group.add_argument("-t", "--tasks",
                       nargs="*",
                       default=None,
                       metavar="TASK",
                       help="tasks to run")
    group.add_argument("-a", "--all-except-completed",
                       action="store_true",
                       help="run all tasks while ignoring completed ones "
                            "(mutually exclusive with -t/--tasks)")
    parser.add_argument("--dry-run",
                        action="store_true",
                        help="list tasks to run and exit")
    parser.add_argument("--detach",
                        action="store_true",
                        help="enqueue tasks to run and exit")
    try:
        pkg_version = importlib.metadata.version("interpro7-dw")
    except importlib.metadata.PackageNotFoundError:
        pass
    else:
        parser.add_argument("-v", "--version", action="version",
                            version=f"%(prog)s {pkg_version}",
                            help="show the version and exit")
    args = parser.parse_args()

    if not os.path.isfile(args.config):
        parser.error(f"cannot open '{args.config}': no such file or directory")

    with open(args.config, "rb") as fh:
        config = tomllib.load(fh)

    version = config["release"]["version"]
    workflow_dir = config["workflow"]["path"]

    tasks = gen_tasks(config)

    database = os.path.join(workflow_dir, f"{version}.sqlite")
    with Workflow(tasks, dir=workflow_dir, database=database) as workflow:
        if args.all_except_completed:
            tasks = workflow.get_remaining_tasks()
        else:
            tasks = args.tasks

        workflow.run(tasks, dry_run=args.dry_run, monitor=not args.detach)


def parse_scheduler(value: str) -> tuple[str, str | None]:
    values = value.split(":")
    if len(values) == 2:
        return values[0], values[1]
    elif len(values) == 1:
        return values[0], None
    raise ValueError(value)<|MERGE_RESOLUTION|>--- conflicted
+++ resolved
@@ -120,19 +120,12 @@
              args=(ipr_pro_uri, pdbe_uri, df.pdbematches),
              name="export-pdb-matches",
              scheduler=dict(type=scheduler, queue=queue, mem=3000, hours=36)),
-<<<<<<< HEAD
-        Task(fn=interpro.oracle.proteins.export_uniparc_proteins,
-             args=(ipr_pro_uri, df.uniparcproteins),
-             name="export-uniparc-proteins",
-             scheduler=dict(type=scheduler, queue=queue, mem=1000, hours=3)),
-=======
         Task(fn=interpro.oracle.uniparc.export,
              args=(ipr_pro_uri, uniparc_dir),
              kwargs=dict(processes=16),
              name="export-uniparc",
              scheduler=dict(type=scheduler, queue=queue, cpu=16, mem=50000,
                             hours=24)),
->>>>>>> cebbea23
         Task(fn=interpro.oracle.taxa.export_taxa,
              args=(ipr_pro_uri, df.taxa),
              name="export-taxa",
@@ -270,11 +263,7 @@
              requires=["export-matches", "export-proteomes",
                        "export-structures", "export-uniprot2pdb",
                        "export-pdb-matches", "export-reference-proteomes"],
-<<<<<<< HEAD
-             scheduler=dict(type=scheduler, queue=queue, cpu=16, mem=64000,
-=======
              scheduler=dict(type=scheduler, queue=queue, cpu=16, mem=100000,
->>>>>>> cebbea23
                             hours=6)),
         Task(fn=interpro.xrefs.structures.export_xrefs,
              args=(df.clans, df.proteins, df.protein2proteome,
@@ -623,7 +612,7 @@
             requires=["export-goa"]
         ),
     ]
-    
+
     return tasks
 
 
