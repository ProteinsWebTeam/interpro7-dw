--- conflicted
+++ resolved
@@ -348,14 +348,9 @@
                    df.overlapping, df.entry2xrefs, df.structures),
              name="insert-entries",
              requires=["export-clans", "export-entries",
-<<<<<<< HEAD
                        "export-sim-entries", "export-entry2xrefs",
                        "export-structures"],
-             scheduler=dict(type="lsf", mem=10000, queue=lsf_queue)),
-=======
-                       "export-sim-entries", "export-entry2xrefs"],
              scheduler=dict(type=scheduler, queue=queue, mem=10000, hours=3)),
->>>>>>> dbec3531
         Task(fn=interpro.mysql.entries.index_entries,
              args=(ipr_stg_uri,),
              name="index-entries",
