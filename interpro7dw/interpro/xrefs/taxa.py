import math
import multiprocessing as mp
import pickle
<<<<<<< HEAD
=======
import shelve
from typing import Optional
>>>>>>> 755641a8

from interpro7dw.interpro.utils import copy_dict
from interpro7dw.utils import logger
from interpro7dw.utils.store import BasicStore, Directory, KVStore
from .utils import dump_to_tmp


_BASE_XREFS = {
    "proteins": {
        "all": 0,
        "databases": {}
    },
    "proteomes": set(),
    "structures": {
        "all": set(),
        "entries": {}  # overlapping with these entries
    }
}


def _process(proteins_file: str, matches_file: str, proteomes_file: str,
<<<<<<< HEAD
             structures_file: str, start: str, stop: str | None,
             workdir: Directory, queue: mp.Queue):
    with open(structures_file, "rb") as fh:
        protein2structures = pickle.load(fh)
=======
             uniprot2pdb_file: str, pdbmatches_file: str,
             start: str, stop: Optional[str], workdir: Directory,
             queue: mp.Queue):
    with open(uniprot2pdb_file, "rb") as fh:
        uniprot2pdb = pickle.load(fh)

    entry2pdb = {}
    with shelve.open(pdbmatches_file, writeback=False) as d:
        for pdb_id, matches in d.items():
            pdb_id, chain_id = pdb_id.split("_")

            for entry_acc in matches:
                try:
                    entry2pdb[entry_acc].add(pdb_id)
                except KeyError:
                    entry2pdb[entry_acc] = {pdb_id}
>>>>>>> 755641a8

    proteins_store = KVStore(proteins_file)
    matches_store = KVStore(matches_file)
    proteomes_store = KVStore(proteomes_file)

    i = 0
    tmp_stores = {}
    xrefs = {}
    for protein_acc, protein in proteins_store.range(start, stop):
        taxon_id = protein["taxid"]
        proteome_id = proteomes_store.get(protein_acc)
        signatures, entries = matches_store.get(protein_acc, ({}, {}))

        if taxon_id in xrefs:
            taxon_xrefs = xrefs[taxon_id]
        else:
            taxon_xrefs = xrefs[taxon_id] = {}
            copy_dict(_BASE_XREFS, taxon_xrefs)

        taxon_xrefs["proteins"]["all"] += 1
        if proteome_id:
            taxon_xrefs["proteomes"].add(proteome_id)

        # Add structures, regardless of entry matches
        for pdb_chain in uniprot2pdb.get(protein_acc, {}):
            pdb_id, chain = pdb_chain.split("_")
            taxon_xrefs["structures"]["all"].add(pdb_id)

        databases = set()
        for obj in [signatures, entries]:
            for entry_acc, entry in obj.items():
                database = entry["database"]

                if database in taxon_xrefs["proteins"]["databases"]:
                    db = taxon_xrefs["proteins"]["databases"][database]
                else:
                    db = taxon_xrefs["proteins"]["databases"][database] = {
                        "count": 0,
                        "entries": {}
                    }

                if database not in databases:
                    # Counts the protein once per database
                    databases.add(database)
                    db["count"] += 1

                if entry_acc in db["entries"]:
                    db["entries"][entry_acc] += 1
                else:
                    db["entries"][entry_acc] = 1

                by_entries = taxon_xrefs["structures"]["entries"]
                if entry_acc in entry2pdb and entry_acc not in by_entries:
                    by_entries[entry_acc] = entry2pdb[entry_acc]

        i += 1
        if i == 1e6:
            dump_to_tmp(xrefs, tmp_stores, workdir)
            queue.put((False, i))
            i = 0

    dump_to_tmp(xrefs, tmp_stores, workdir)
    proteins_store.close()
    matches_store.close()
    proteomes_store.close()

    queue.put((False, i))
    queue.put((True, tmp_stores))


def export_xrefs(proteins_file: str, matches_file: str, proteomes_file: str,
<<<<<<< HEAD
                 structures_file: str, taxa_file: str, output: str,
                 processes: int = 8, tempdir: str | None = None):
=======
                 uniprot2pdb_file: str, pdbmatches_file: str,
                 taxa_file: str, output: str, processes: int = 8,
                 tempdir: Optional[str] = None):
>>>>>>> 755641a8
    """Export taxonomic cross-references, that is:
        - proteins
        - proteomes
        - InterPro entries and member database signatures
        - PDBe structures

    :param proteins_file: KVStore file of protein info
    :param matches_file: KVStore file of protein matches
    :param proteomes_file: KVStore file of protein-proteome mapping
    :param uniprot2pdb_file: File of UniProt-PDB mappings
    :param pdbmatches_file: File of PDB matches
    :param taxa_file: File of taxonomic information
    :param output: Output BasicStore file
    :param processes: Number of workers
    :param tempdir: Temporary directory
    """
    logger.info("iterating proteins")
    processes = max(1, processes - 1)
    with KVStore(proteins_file) as store:
        keys = store.get_keys()

    chunksize = math.ceil(len(keys) / processes)
    queue = mp.Queue()
    workers = []
    for i in range(processes):
        start = keys[i * chunksize]
        try:
            stop = keys[(i + 1) * chunksize]
        except IndexError:
            stop = None

        workdir = Directory(tempdir=tempdir)
        p = mp.Process(target=_process,
                       args=(proteins_file, matches_file, proteomes_file,
                             uniprot2pdb_file, pdbmatches_file,
                             start, stop, workdir, queue))
        p.start()
        workers.append((p, workdir))

    taxon2stores = {}
    progress = 0
    milestone = step = 1e7
    work_done = 0
    while work_done < len(workers):
        is_done, obj = queue.get()
        if is_done:
            work_done += 1
            for taxon_id, taxon_store in obj.items():
                if taxon_id in taxon2stores:
                    taxon2stores[taxon_id].append(taxon_store)
                else:
                    taxon2stores[taxon_id] = [taxon_store]
        else:
            progress += obj
            if progress >= milestone:
                logger.info(f"{progress:>15,.0f}")
                milestone += step

    logger.info(f"{progress:>15,.0f}")
    for p, workdir in workers:
        p.join()

    logger.info("loading taxonomy")
    lineages = {}
    final_stores = {}
    tempdir = Directory(tempdir=tempdir)
    with open(taxa_file, "rb") as fh:
        for taxon_id, taxon in pickle.load(fh).items():
            lineages[taxon_id] = taxon["lineage"]

            # Init (empty) final store
            final_stores[taxon_id] = BasicStore(tempdir.mktemp(), mode="a")

    logger.info("propagating to ancestors")
    progress = 0
    total = len(taxon2stores)
    milestone = step = math.ceil(0.1 * total)
    while taxon2stores:
        taxon_id, taxon_stores = taxon2stores.popitem()

        # Merge cross-references from temporary store
        taxon_xrefs = {}
        for taxon_store in taxon_stores:
            for chunk in taxon_store:
                copy_dict(chunk, taxon_xrefs, concat_or_incr=True)

        # Propagate to lineage (including current taxon!) in final stores
        for node_id in lineages[taxon_id]:
            final_stores[node_id].append(taxon_xrefs)

        progress += 1
        if progress == milestone:
            logger.info(f"{progress:>15,.0f} / {total:,}")
            milestone += step

    logger.info(f"{progress:>15,.0f} / {total:,}")

    # Delete workers' temp directories
    size = 0
    for p, workdir in workers:
        size += workdir.get_size()
        workdir.remove()

    logger.info("writing final file")
    with BasicStore(output, mode="w") as store:
        progress = 0
        total = len(final_stores)
        milestone = step = math.ceil(0.1 * total)
        while final_stores:
            taxon_id, taxon_store = final_stores.popitem()

            # Default cross-references
            taxon_xrefs = {}
            copy_dict(_BASE_XREFS, taxon_xrefs)

            # Merge cross-references from descendants
            for chunk in taxon_store:
                copy_dict(chunk, taxon_xrefs, concat_or_incr=True)

            store.write((taxon_id, taxon_xrefs))

            progress += 1
            if progress == milestone:
                logger.info(f"{progress:>15,.0f} / {total:,}")
                milestone += step

    logger.info(f"{progress:>15,.0f} / {total:,}")

    size += tempdir.get_size()
    logger.info(f"temporary files: {size / 1024 ** 2:.0f} MB")

    tempdir.remove()
    logger.info("done")<|MERGE_RESOLUTION|>--- conflicted
+++ resolved
@@ -1,11 +1,7 @@
 import math
 import multiprocessing as mp
 import pickle
-<<<<<<< HEAD
-=======
 import shelve
-from typing import Optional
->>>>>>> 755641a8
 
 from interpro7dw.interpro.utils import copy_dict
 from interpro7dw.utils import logger
@@ -27,14 +23,8 @@
 
 
 def _process(proteins_file: str, matches_file: str, proteomes_file: str,
-<<<<<<< HEAD
-             structures_file: str, start: str, stop: str | None,
-             workdir: Directory, queue: mp.Queue):
-    with open(structures_file, "rb") as fh:
-        protein2structures = pickle.load(fh)
-=======
              uniprot2pdb_file: str, pdbmatches_file: str,
-             start: str, stop: Optional[str], workdir: Directory,
+             start: str, stop: str | None, workdir: Directory,
              queue: mp.Queue):
     with open(uniprot2pdb_file, "rb") as fh:
         uniprot2pdb = pickle.load(fh)
@@ -49,7 +39,6 @@
                     entry2pdb[entry_acc].add(pdb_id)
                 except KeyError:
                     entry2pdb[entry_acc] = {pdb_id}
->>>>>>> 755641a8
 
     proteins_store = KVStore(proteins_file)
     matches_store = KVStore(matches_file)
@@ -121,14 +110,9 @@
 
 
 def export_xrefs(proteins_file: str, matches_file: str, proteomes_file: str,
-<<<<<<< HEAD
-                 structures_file: str, taxa_file: str, output: str,
-                 processes: int = 8, tempdir: str | None = None):
-=======
                  uniprot2pdb_file: str, pdbmatches_file: str,
                  taxa_file: str, output: str, processes: int = 8,
-                 tempdir: Optional[str] = None):
->>>>>>> 755641a8
+                 tempdir: str | None = None):
     """Export taxonomic cross-references, that is:
         - proteins
         - proteomes
