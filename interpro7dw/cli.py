--- conflicted
+++ resolved
@@ -120,15 +120,11 @@
         Task(fn=interpro.oracle.proteins.export_uniparc_proteins,
              args=(ipr_pro_uri, df.uniparcproteins),
              name="export-uniparc-proteins",
-<<<<<<< HEAD
              scheduler=dict(type=scheduler, queue=queue, mem=1000, hours=3)),
         Task(fn=interpro.oracle.structures.export_rosettafold,
              args=(ipr_pro_uri, df.rosettafold),
              name="export-rosettafold",
              scheduler=dict(type=scheduler, queue=queue, mem=2000, hours=1)),
-=======
-             scheduler=dict(type="lsf", mem=1000, queue=lsf_queue)),
->>>>>>> 9bc2b88c
         Task(fn=interpro.oracle.taxa.export_taxa,
              args=(ipr_pro_uri, df.taxa),
              name="export-taxa",
@@ -256,14 +252,9 @@
              name="export-entry2xrefs",
              requires=["export-alphafold", "export-proteomes",
                        "export-dom-orgs", "export-pdb-matches",
-<<<<<<< HEAD
                        "export-taxa", "export-rosettafold",
                        "export-evidences"],
              scheduler=dict(type=scheduler, queue=queue, cpu=16, mem=24000, hours=10)),
-=======
-                       "export-taxa", "export-evidences"],
-             scheduler=dict(type="lsf", cpu=16, mem=24000, queue=lsf_queue)),
->>>>>>> 9bc2b88c
         Task(fn=interpro.xrefs.proteomes.export_xrefs,
              args=(df.clans, df.proteins, df.protein2matches,
                    df.protein2proteome, df.protein2domorg,
@@ -421,16 +412,12 @@
              args=(ipr_stg_uri, df.proteomes, df.proteome2xrefs),
              name="insert-proteomes",
              requires=["export-proteome2xrefs"],
-<<<<<<< HEAD
              scheduler=dict(type=scheduler, queue=queue, mem=500, hours=1)),
         Task(fn=interpro.mysql.structures.populate_rosettafold,
              args=(ipr_stg_uri, df.rosettafold),
              name="insert-rosettafold",
              requires=["export-rosettafold"],
              scheduler=dict(type=scheduler, queue=queue, mem=500, hours=1)),
-=======
-             scheduler=dict(type="lsf", mem=500, queue=lsf_queue)),
->>>>>>> 9bc2b88c
         Task(fn=interpro.mysql.structures.populate_structures,
              args=(ipr_stg_uri, df.structures, df.uniprot2pdb, df.pdbematches,
                    df.structure2xrefs),
@@ -588,7 +575,7 @@
              kwargs=dict(processes=8),
              name="ftp-uniparc",
              requires=["export-uniparc-matches"],
-             scheduler=dict(type=scheduler, queue=queue, cpu=8, mem=500000, hours=33)),
+             scheduler=dict(type=scheduler, queue=queue, cpu=8, mem=90000, hours=33)),
     ]
 
     tasks += exchange_tasks
