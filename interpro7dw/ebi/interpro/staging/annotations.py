import gzip
import json
import os
from io import StringIO
from multiprocessing import Process, Queue

import MySQLdb

from interpro7dw import hmmer, logger
from interpro7dw.ebi import pfam
from interpro7dw.ebi.interpro import production as ippro
from interpro7dw.utils import DumpFile, DirectoryTree, Store
from interpro7dw.utils import url2dict


def _export_hmms(p_uniprot2matches: str, pro_url: str, dt: DirectoryTree,
                 buffer_size: int = 1000):
    logger.info("counting hits per model")
    signatures = {}
    with Store(p_uniprot2matches) as u2matches:
        cnt = 0
        for entries in u2matches.values():
            for entry_acc, locations in entries.items():
                for loc in locations:
                    if loc["model"] is None:
                        continue  # InterPro entries

                    try:
                        models = signatures[entry_acc]
                    except KeyError:
                        models = signatures[entry_acc] = {}

                    try:
                        models[loc["model"]] += 1
                    except KeyError:
                        models[loc["model"]] = 1

            cnt += 1
            if not cnt % 10e6:
                logger.info(f"{cnt:>12,}")

        logger.info(f"{cnt:>12,}")

    for entry_acc, models in signatures.items():
        # Select the model with the most hits
        model_acc = sorted(models, key=lambda k: (-models[k], k))[0]
        signatures[entry_acc] = model_acc

    logger.info("processing models")
    df = DumpFile(dt.mktemp(), compress=True)
    cnt = 0
    ignored = 0

    iterator = ippro.get_hmms(pro_url, multi_models=True)
    for entry_acc, model_acc, hmm_bytes in iterator:
        try:
            representative_model = signatures[entry_acc]
        except KeyError:
            # Signature without matches, i.e. without representative model
            ignored += 1
            continue

        if model_acc and model_acc != representative_model:
            continue

        hmm_str = gzip.decompress(hmm_bytes).decode("utf-8")
        df.dump((
            entry_acc,
            "hmm",
            hmm_bytes,
            "application/gzip",
            None
        ))

        with StringIO(hmm_str) as stream:
            hmm = hmmer.HMMFile(stream)

        df.dump((
            entry_acc,
            "logo",
            json.dumps(hmm.logo("info_content_all", "hmm")),
            "application/json",
            None
        ))

        cnt += 2
        if cnt >= buffer_size:
            df.close()
            yield df.path
            df = DumpFile(dt.mktemp(), compress=True)
            cnt = 0

    df.close()
    yield df.path

    logger.info(f"  {ignored} models ignored")


def _export_alns(pfam_url: str, dt: DirectoryTree, buffer_size: int = 1000):
    logger.info("processing Pfam alignments")
    df = DumpFile(dt.mktemp(), compress=True)
    cnt = 0

    iterator = pfam.get_alignments(pfam_url)
    for entry_acc, aln_type, aln_bytes, count in iterator:
        df.dump((
            entry_acc,
            f"alignment:{aln_type}",
            aln_bytes,
            "application/gzip",
            count
        ))

        cnt += 1
        if cnt == buffer_size:
            df.close()
            yield df.path
            df = DumpFile(dt.mktemp(), compress=True)
            cnt = 0

    df.close()
    yield df.path


def _insert(url: str, queue: Queue):
    for path in iter(queue.get, None):
        with DumpFile(path) as df:
            con = MySQLdb.connect(**url2dict(url))
            cur = con.cursor()

            for acc, anntype, value, mime, count in df:
                cur.execute(
                    """
                        INSERT INTO webfront_entryannotation (
                          accession, type, value, mime_type, num_sequences
                        )
                        VALUES (%s, %s, %s, %s, %s)
                    """,
                    (acc, anntype, value, mime, count)
                )

            con.commit()
            cur.close()
            con.close()

        os.remove(path)


def insert_annotations(pro_url: str, p_uniprot2matches: str, pfam_url: str,
                       stg_url: str, **kwargs):
    tmpdir = kwargs.get("tmpdir")

    con = MySQLdb.connect(**url2dict(stg_url), charset="utf8mb4")
    cur = con.cursor()
    cur.execute("DROP TABLE IF EXISTS webfront_entryannotation")
    cur.execute(
        """
        CREATE TABLE webfront_entryannotation
        (
            annotation_id INT NOT NULL AUTO_INCREMENT PRIMARY KEY,
            accession VARCHAR(25) NOT NULL,
            type VARCHAR(20) NOT NULL,
            value LONGBLOB NOT NULL,
            mime_type VARCHAR(32) NOT NULL,
            num_sequences INT
        ) CHARSET=utf8mb4 DEFAULT COLLATE=utf8mb4_unicode_ci
        """
    )
    cur.close()
    con.close()

    queue = Queue()
    consumer = Process(target=_insert,
                       args=(stg_url, queue))
    consumer.start()

<<<<<<< HEAD
    for path in iter(queue.get, None):
        with DumpFile(path) as df:
            """
            Opening the connection with `charset="utf8mb4"` seems to cause
            an error 2006 (MySQL server has gone away)
            """
            con = MySQLdb.connect(**url2dict(stg_url))
            cur = con.cursor()

            for acc, anntype, value, mime, count in df:
                cur.execute(
                    """
                        INSERT INTO webfront_entryannotation (
                          accession, type, value, mime_type, num_sequences
                        )
                        VALUES (%s, %s, %s, %s, %s)
                    """,
                    (acc, anntype, value, mime, count)
                )
=======
    dt = DirectoryTree(root=tmpdir)
>>>>>>> 80d710ec

    # Get HMMs from InterPro Oracle database
    for path in _export_hmms(p_uniprot2matches, pro_url, dt):
        queue.put(path)

    # Get alignments from Pfam MySQL database
    for path in _export_alns(pfam_url, dt):
        queue.put(path)

    queue.put(None)
    consumer.join()
    dt.remove()

<<<<<<< HEAD
    con = MySQLdb.connect(**url2dict(stg_url), charset="utf8mb4")
=======
    logger.info("indexing")
    con = MySQLdb.connect(**url2dict(stg_url))
>>>>>>> 80d710ec
    cur = con.cursor()
    cur.execute("CREATE INDEX i_entryannotation "
                "ON webfront_entryannotation (accession)")
    cur.close()
    con.close()<|MERGE_RESOLUTION|>--- conflicted
+++ resolved
@@ -150,7 +150,7 @@
                        stg_url: str, **kwargs):
     tmpdir = kwargs.get("tmpdir")
 
-    con = MySQLdb.connect(**url2dict(stg_url), charset="utf8mb4")
+    con = MySQLdb.connect(**url2dict(stg_url))
     cur = con.cursor()
     cur.execute("DROP TABLE IF EXISTS webfront_entryannotation")
     cur.execute(
@@ -174,29 +174,7 @@
                        args=(stg_url, queue))
     consumer.start()
 
-<<<<<<< HEAD
-    for path in iter(queue.get, None):
-        with DumpFile(path) as df:
-            """
-            Opening the connection with `charset="utf8mb4"` seems to cause
-            an error 2006 (MySQL server has gone away)
-            """
-            con = MySQLdb.connect(**url2dict(stg_url))
-            cur = con.cursor()
-
-            for acc, anntype, value, mime, count in df:
-                cur.execute(
-                    """
-                        INSERT INTO webfront_entryannotation (
-                          accession, type, value, mime_type, num_sequences
-                        )
-                        VALUES (%s, %s, %s, %s, %s)
-                    """,
-                    (acc, anntype, value, mime, count)
-                )
-=======
     dt = DirectoryTree(root=tmpdir)
->>>>>>> 80d710ec
 
     # Get HMMs from InterPro Oracle database
     for path in _export_hmms(p_uniprot2matches, pro_url, dt):
@@ -210,12 +188,8 @@
     consumer.join()
     dt.remove()
 
-<<<<<<< HEAD
-    con = MySQLdb.connect(**url2dict(stg_url), charset="utf8mb4")
-=======
     logger.info("indexing")
     con = MySQLdb.connect(**url2dict(stg_url))
->>>>>>> 80d710ec
     cur = con.cursor()
     cur.execute("CREATE INDEX i_entryannotation "
                 "ON webfront_entryannotation (accession)")
