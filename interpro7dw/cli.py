--- conflicted
+++ resolved
@@ -87,354 +87,6 @@
     df = DataFiles(data_dir)
 
     tasks = [
-<<<<<<< HEAD
-        # Export PDBe data
-        Task(
-            fn=pdbe.export_structures,
-            args=(ipr_pro_url, pdbe_url, df.structures),
-            name="export-structures",
-            scheduler=dict(mem=8000, queue=lsf_queue)
-        ),
-
-        # Export data from InterPro Oracle database
-        Task(
-            fn=ippro.export_clans,
-            args=(ipr_pro_url, pfam_url, df.clans, df.alignments),
-            name="export-clans",
-            scheduler=dict(mem=1000, queue=lsf_queue)
-        ),
-        Task(
-            fn=ippro.chunk_proteins,
-            args=(ipr_pro_url, df.keys),
-            name="init-export",
-            scheduler=dict(mem=24000, queue=lsf_queue)
-        ),
-        Task(
-            fn=ippro.export_proteins,
-            args=(ipr_pro_url, df.keys, df.proteins),
-            kwargs=dict(processes=8, tmpdir=tmp_dir),
-            name="export-proteins",
-            requires=["init-export"],
-            scheduler=dict(cpu=8, mem=4000, scratch=4000, queue=lsf_queue)
-        ),
-        Task(
-            fn=ippro.export_features,
-            args=(ipr_pro_url, df.keys, df.uniprot2features),
-            kwargs=dict(processes=8, tmpdir=tmp_dir),
-            name="uniprot2features",
-            requires=["init-export"],
-            scheduler=dict(cpu=8, mem=4000, scratch=8000, queue=lsf_queue)
-        ),
-        Task(
-            fn=ippro.export_matches,
-            args=(ipr_pro_url, df.keys, df.uniprot2matches),
-            kwargs=dict(processes=8, tmpdir=tmp_dir),
-            name="uniprot2matches",
-            requires=["init-export"],
-            scheduler=dict(cpu=8, mem=16000, scratch=35000, queue=lsf_queue)
-        ),
-        Task(
-            fn=ippro.export_sequences,
-            args=(ipr_pro_url, df.keys, df.uniprot2sequence),
-            kwargs=dict(processes=8, tmpdir=tmp_dir),
-            name="uniprot2sequence",
-            requires=["init-export"],
-            scheduler=dict(cpu=8, mem=4000, scratch=40000, queue=lsf_queue)
-        ),
-
-        # Export data from UniProt Oracle database
-        Task(
-            fn=uniprot.export_proteomes,
-            args=(swpr_url, df.proteomes),
-            name="export-proteomes",
-            scheduler=dict(mem=100, queue=lsf_queue)
-        ),
-        Task(
-            fn=ippro.export_taxonomy,
-            args=(ipr_pro_url, df.taxonomy),
-            name="export-taxonomy",
-            scheduler=dict(mem=8000, queue=lsf_queue)
-        ),
-        Task(
-            fn=uniprot.export_comments,
-            args=(swpr_url, df.keys, df.uniprot2comments),
-            kwargs=dict(processes=8, tmpdir=tmp_dir),
-            name="uniprot2comments",
-            requires=["init-export"],
-            scheduler=dict(cpu=8, mem=4000, scratch=2000, queue=lsf_queue)
-        ),
-        Task(
-            fn=uniprot.export_name,
-            args=(swpr_url, df.keys, df.uniprot2name),
-            kwargs=dict(processes=8, tmpdir=tmp_dir),
-            name="uniprot2name",
-            requires=["init-export"],
-            scheduler=dict(cpu=8, mem=4000, scratch=2000, queue=lsf_queue)
-        ),
-        Task(
-            fn=uniprot.export_evidence,
-            args=(swpr_url, df.keys, df.uniprot2evidence),
-            kwargs=dict(processes=8, tmpdir=tmp_dir),
-            name="uniprot2evidence",
-            requires=["init-export"],
-            scheduler=dict(cpu=8, mem=4000, scratch=2000, queue=lsf_queue)
-        ),
-        Task(
-            fn=uniprot.export_proteome,
-            args=(swpr_url, df.keys, df.uniprot2proteome),
-            kwargs=dict(processes=8, tmpdir=tmp_dir),
-            name="uniprot2proteome",
-            requires=["init-export"],
-            scheduler=dict(cpu=8, mem=4000, scratch=1000, queue=lsf_queue)
-        ),
-
-        # Export signatures/entries with cross-references
-        Task(
-            fn=ippro.export_entries,
-            args=(ipr_pro_url, goa_url, intact_url, swpr_url,
-                  config["data"]["metacyc"], df.clans,
-                  df.proteins, df.structures, df.uniprot2matches,
-                  df.uniprot2proteome, df.uniprot2ida, df.entry2xrefs,
-                  df.entries),
-            kwargs=dict(processes=8, tmpdir=tmp_dir),
-            name="export-entries",
-            scheduler=dict(cpu=8, mem=24000, scratch=60000, queue=lsf_queue),
-            requires=["export-clans", "export-proteins", "export-structures",
-                      "uniprot2matches", "uniprot2proteome"]
-        ),
-
-        # MySQL tables
-        Task(
-            fn=staging.insert_annotations,
-            args=(ipr_pro_url, df.uniprot2matches, pfam_url, ipr_stg_url),
-            name="insert-annotations",
-            kwargs=dict(tmpdir=tmp_dir),
-            scheduler=dict(cpu=2, mem=4000, scratch=40000, queue=lsf_queue),
-            requires=["uniprot2matches"]
-        ),
-        Task(
-            fn=staging.insert_clans,
-            args=(ipr_stg_url, df.alignments, df.clans, df.entries,
-                  df.entry2xrefs),
-            kwargs=dict(tmpdir=tmp_dir),
-            name="insert-clans",
-            scheduler=dict(mem=16000, scratch=15000, queue=lsf_queue),
-            requires=["export-entries"]
-        ),
-        Task(
-            fn=staging.insert_databases,
-            args=(ipr_pro_url, ipr_stg_url, version, release_date),
-            kwargs=dict(update_prod=update_release),
-            name="insert-databases",
-            scheduler=dict(mem=100, queue=lsf_queue)
-        ),
-        Task(
-            fn=staging.insert_structural_models,
-            args=(ipr_pro_url, ipr_stg_url, df.entries),
-            name="insert-struct-models",
-            scheduler=dict(mem=8000, queue=lsf_queue),
-            requires=["export-entries"]
-        ),
-        Task(
-            fn=staging.insert_entries,
-            args=(pfam_url, ipr_stg_url, df.entries, df.entry2xrefs,
-                  config["data"]["alphafold"]),
-            name="insert-entries",
-            scheduler=dict(mem=10000, queue=lsf_queue),
-            requires=["insert-struct-models"]
-        ),
-        Task(
-            fn=staging.insert_isoforms,
-            args=(df.entries, ipr_pro_url, ipr_stg_url),
-            name="insert-isoforms",
-            scheduler=dict(mem=4000, queue=lsf_queue),
-            requires=["export-entries"]
-        ),
-        Task(
-            fn=staging.insert_proteins,
-            args=(df.entries, df.proteins, df.structures, df.taxonomy,
-                  df.uniprot2comments, df.uniprot2name, df.uniprot2evidence,
-                  df.uniprot2ida, df.uniprot2matches, df.uniprot2proteome,
-                  df.uniprot2sequence, pdbe_url, ipr_stg_url),
-            name="insert-proteins",
-            scheduler=dict(mem=8000, queue=lsf_queue),
-            requires=["export-entries",  "export-taxonomy",
-                      "uniprot2comments", "uniprot2name", "uniprot2evidence",
-                      "uniprot2sequence", "insert-isoforms"]
-        ),
-        Task(
-            fn=staging.insert_extra_features,
-            args=(ipr_stg_url, df.uniprot2features),
-            name="insert-features",
-            scheduler=dict(mem=1000, queue=lsf_queue),
-            requires=["uniprot2features"]
-        ),
-        Task(
-            fn=staging.insert_residues,
-            args=(ipr_pro_url, ipr_stg_url),
-            kwargs=dict(tmpdir=tmp_dir),
-            name="insert-residues",
-            scheduler=dict(mem=2000, scratch=10000, queue=lsf_queue),
-        ),
-        Task(
-            fn=staging.insert_proteomes,
-            args=(df.entries, df.proteins, df.proteomes, df.structures,
-                  df.uniprot2ida, df.uniprot2matches, df.uniprot2proteome,
-                  ipr_stg_url),
-            name="insert-proteomes",
-            scheduler=dict(mem=32000, queue=lsf_queue),
-            requires=["export-entries", "export-proteomes",
-                      "export-structures"]
-        ),
-        Task(
-            fn=staging.insert_structures,
-            args=(df.entries, df.proteins, df.structures, df.uniprot2ida,
-                  df.uniprot2matches, df.uniprot2proteome, ipr_stg_url),
-            name="insert-structures",
-            scheduler=dict(mem=8000, queue=lsf_queue),
-            requires=["export-entries", "export-structures"]
-        ),
-        Task(
-            fn=staging.insert_taxonomy,
-            args=(df.entries, df.proteins, df.structures, df.taxonomy,
-                  df.uniprot2matches, df.uniprot2proteome, ipr_stg_url,
-                  df.interpro2taxonomy),
-            kwargs=dict(tmpdir=tmp_dir),
-            name="insert-taxonomy",
-            scheduler=dict(mem=16000, scratch=20000, queue=lsf_queue),
-            requires=["export-entries", "export-structures", "export-taxonomy"]
-        ),
-
-        Task(
-            fn=staging.insert_release_notes,
-            args=(df.entries, df.proteins, df.proteomes, df.structures,
-                  df.taxonomy, df.uniprot2matches, df.uniprot2proteome,
-                  ipr_rel_url, ipr_stg_url, df.announcements),
-            name="insert-release-notes",
-            scheduler=dict(mem=12000, queue=lsf_queue),
-            requires=["export-entries", "export-proteomes",
-                      "export-structures", "export-taxonomy",
-                      "insert-databases"]
-        ),
-
-        # EBI Search
-        Task(
-            fn=ebisearch.export,
-            args=(ipr_stg_url, df.entries, df.entry2xrefs, df.taxonomy,
-                  df.ebisearch),
-            name="export-ebisearch",
-            scheduler=dict(mem=12000, queue=lsf_queue),
-            requires=["insert-databases", "export-entries", "export-taxonomy"]
-        ),
-        Task(
-            fn=ebisearch.publish,
-            args=(df.ebisearch, config["exchange"]["ebisearch"]),
-            name="publish-ebisearch",
-            scheduler=dict(queue=lsf_queue),
-            requires=["export-ebisearch"]
-        ),
-
-        # Export data for GOA
-        Task(
-            fn=goa.export,
-            args=(ipr_pro_url, ipr_stg_url, pdbe_url, df.goa),
-            name="export-goa",
-            scheduler=dict(mem=2000, queue=lsf_queue),
-            requires=["insert-databases"]
-        ),
-        Task(
-            fn=goa.publish,
-            args=(df.goa, config["exchange"]["goa"]),
-            name="publish-goa",
-            scheduler=dict(queue=lsf_queue),
-            requires=["export-goa"]
-        ),
-
-        # Export data from PDBe
-        Task(
-            fn=pdbe.export_pdb_matches,
-            args=(ipr_pro_url, ipr_stg_url, df.pdbe),
-            name="export-pdbe",
-            scheduler=dict(queue=lsf_queue),
-            requires=["insert-databases"]
-        ),
-        Task(
-            fn=pdbe.publish,
-            args=(df.pdbe, config["exchange"]["pdbe"]),
-            name="publish-pdbe",
-            scheduler=dict(queue=lsf_queue),
-            requires=["export-pdbe"]
-        ),
-
-        # Export data for Elastic
-        Task(
-            fn=elastic.export_documents,
-            args=(df.proteins, df.entries, df.proteomes, df.structures,
-                  df.taxonomy, df.uniprot2ida, df.uniprot2matches,
-                  df.uniprot2proteome, config["data"]["alphafold"],
-                  es_dirs, version),
-            name="es-export",
-            scheduler=dict(mem=16000, queue=lsf_queue),
-            requires=["export-entries", "export-proteomes", "export-taxonomy"]
-        ),
-
-        # Export files for FTP
-        Task(
-            fn=ftp.flatfiles.export,
-            args=(df.entries, df.uniprot2matches, pub_dir),
-            name="export-flat-files",
-            scheduler=dict(mem=8000, queue=lsf_queue),
-            requires=["export-entries"]
-        ),
-        Task(
-            fn=ftp.relnotes.export,
-            args=(ipr_stg_url, pub_dir),
-            name="export-release-notes",
-            scheduler=dict(mem=1000, queue=lsf_queue),
-            requires=["insert-release-notes", "insert-isoforms"]
-        ),
-        Task(
-            fn=ftp.uniparc.export_matches,
-            args=(ipr_pro_url, pub_dir),
-            kwargs=dict(processes=8, tmpdir=tmp_dir),
-            name="export-uniparc-xml",
-            scheduler=dict(cpu=8, mem=8000, scratch=80000, queue=lsf_queue)
-        ),
-        Task(
-            fn=ftp.xmlfiles.export_features_matches,
-            args=(ipr_pro_url, df.proteins, df.uniprot2features, pub_dir),
-            kwargs=dict(processes=8),
-            name="export-features-xml",
-            scheduler=dict(cpu=8, mem=8000, queue=lsf_queue),
-            requires=["insert-databases", "export-proteins",
-                      "uniprot2features"]
-        ),
-        Task(
-            fn=ftp.xmlfiles.export_interpro,
-            args=(ipr_stg_url, df.entries, df.entry2xrefs,
-                  df.interpro2taxonomy, pub_dir),
-            kwargs=dict(tmpdir=tmp_dir),
-            name="export-interpro-xml",
-            scheduler=dict(mem=10000, scratch=20000, queue=lsf_queue),
-            requires=["insert-databases", "insert-entries", "insert-taxonomy"]
-        ),
-        Task(
-            fn=ftp.xmlfiles.export_matches,
-            args=(ipr_pro_url, ipr_stg_url, df.proteins, df.uniprot2matches,
-                  pub_dir),
-            kwargs=dict(processes=8),
-            name="export-matches-xml",
-            scheduler=dict(cpu=8, mem=24000, queue=lsf_queue),
-            requires=["insert-databases", "export-proteins", "uniprot2matches"]
-        ),
-        Task(
-            fn=ftp.xmlfiles.export_structure_matches,
-            args=(pdbe_url, df.proteins, df.structures, pub_dir),
-            name="export-structures-xml",
-            scheduler=dict(mem=8000, queue=lsf_queue),
-            requires=["export-proteins", "export-structures"]
-        )
-=======
         # Exports without dependencies
         Task(fn=interpro.oracle.clans.export_clans,
              args=(ipr_pro_url, pfam_url, df.clans, df.clans_alignments),
@@ -545,7 +197,6 @@
              name="export-proteomes",
              requires=["export-proteins"],
              scheduler=dict(mem=1000, tmp=2000, queue=lsf_queue)),
->>>>>>> 976aac7f
     ]
 
     tasks += [
