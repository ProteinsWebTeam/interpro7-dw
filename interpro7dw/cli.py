import argparse
import importlib.metadata
import os
import tomllib
import time

from mundone import Task, Workflow, get_terminals

<<<<<<< HEAD
from interpro7dw import alphafold, bfvd, ebisearch, interpro, pdbe, pfam
from interpro7dw import uniprot
=======
from interpro7dw import alphafold, ebisearch, interpro, pdbe, uniprot
>>>>>>> 72c3e684


def wait(secs: int = 5):
    time.sleep(secs)


class DataFiles:
    def __init__(self, root: str):
        # BasicStores
        self.clan2xrefs = os.path.join(root, "clan-xrefs")
        self.entry2xrefs = os.path.join(root, "entry-xrefs")
        self.hmms = os.path.join(root, "hmms")
        self.isoforms = os.path.join(root, "isoforms")
        self.pdbematches = os.path.join(root, "pdbe-matches")
        self.pfam_alignments = os.path.join(root, "pfam-alignments")
        self.protein2residues = os.path.join(root, "protein-residues")
        self.proteome2xrefs = os.path.join(root, "proteome-xrefs")
        self.structure2xrefs = os.path.join(root, "structure-xrefs")
        self.taxon2xrefs = os.path.join(root, "taxon-xrefs")

        # KVStores
        self.proteins = os.path.join(root, "proteins")
        self.protein2alphafold = os.path.join(root, "protein-alphafold")
        self.protein2bfvd = os.path.join(root, "protein-bfvd")
        self.protein2domorg = os.path.join(root, "protein-domorg")
        self.protein2evidence = os.path.join(root, "protein-evidence")
        self.protein2features = os.path.join(root, "protein-features")
        self.protein2functions = os.path.join(root, "protein-functions")
        self.protein2matches = os.path.join(root, "protein-matches")
        self.protein2name = os.path.join(root, "protein-name")
        self.protein2proteome = os.path.join(root, "protein-proteome")
        self.protein2sequence = os.path.join(root, "protein-sequence")
        self.protein2toad = os.path.join(root, "protein-toad")
        self.uniparcmatches = os.path.join(root, "uniparc-matches")
        self.uniparcproteins = os.path.join(root, "uniparc-proteins")

        # Pickles
        self.clans = os.path.join(root, "clans")
        self.databases = os.path.join(root, "databases")
        self.entries = os.path.join(root, "entries")
        self.overlapping = os.path.join(root, "overlapping")
        self.pfam_families = os.path.join(root, "pfam-families")
        self.proteomes = os.path.join(root, "proteomes")
        self.uniprot2pdb = os.path.join(root, "protein-structures")
        self.structures = os.path.join(root, "structures")
        self.cath_scop = os.path.join(root, "cath-scop")
        self.taxa = os.path.join(root, "taxa")


def gen_tasks(config: dict) -> list[Task]:
    release_version = config["release"]["version"]
    release_date = config["release"]["date"]
    update_db = config["release"]["update"]
    data_dir = config["data"]["path"]
    data_src_dir = config["data"]["src"]
    temp_dir = config["data"]["tmp"]
    ipr_pro_uri = config["databases"]["interpro"]["production"]
    ipr_stg_uri = config["databases"]["interpro"]["staging"]
    ipr_rel_uri = config["databases"]["interpro"]["release"]
    ips_pro_uri = config["databases"]["iprscan"]["production"]
    goa_uri = config["databases"]["goa"]
    pdbe_uri = config["databases"]["pdbe"]
    uniprot_uri = config["databases"]["uniprot"]
    pub_dir = os.path.join(config["exchange"]["interpro"], release_version)
    scheduler, queue = parse_scheduler(config["workflow"]["scheduler"])

    es_clusters = []
    es_dirs = [os.path.join(data_dir, "elastic", "default")]
    for cluster, properties in config["elasticsearch"].items():
        path = os.path.join(data_dir, "elastic", cluster)
        es_clusters.append({
            "id": cluster,
            "hosts": list(set(properties["nodes"])),
            "user": properties["user"],
            "password": properties["password"],
            "fingerprint": properties["fingerprint"],
            "path": path
        })
        es_dirs.append(path)

    ebisearch_dir = os.path.join(data_dir, "ebisearch")
    goa_dir = os.path.join(data_dir, "goa")
    uniparc_dir = os.path.join(data_dir, "uniparc")

    df = DataFiles(data_dir)

    tasks = [
        # Exports without dependencies
        Task(fn=bfvd.index,
             args=(config["data"]["bfvd"], df.protein2bfvd),
             name="export-bfvd",
             # TODO: update
             scheduler=dict(type=scheduler, queue=queue, mem=10000, hours=12)),
        Task(fn=interpro.oracle.clans.export_clans,
             args=(ipr_pro_uri, df.clans),
             name="export-clans",
             scheduler=dict(type=scheduler, queue=queue, mem=2000, hours=1)),
        Task(fn=interpro.oracle.databases.export,
             args=(ipr_pro_uri, goa_uri, release_version, release_date,
                   df.databases),
             kwargs=dict(update=update_db),
             name="export-databases",
             scheduler=dict(type=scheduler, queue=queue, mem=1000, hours=1)),
        Task(fn=interpro.oracle.entries.export_entries,
             args=(ipr_pro_uri, goa_uri, df.entries),
             name="export-entries",
             scheduler=dict(type=scheduler, queue=queue, mem=3000, hours=1)),
        Task(fn=interpro.oracle.matches.export_isoforms,
             args=(ipr_pro_uri, df.isoforms),
             name="export-isoforms",
             scheduler=dict(type=scheduler, queue=queue, mem=4000, hours=1)),
        Task(fn=interpro.oracle.proteins.export_uniprot_proteins,
             args=(ipr_pro_uri, df.proteins),
             name="export-proteins",
             scheduler=dict(type=scheduler, queue=queue, mem=1000, hours=2)),
        Task(fn=interpro.oracle.matches.export_residues,
             args=(ipr_pro_uri, df.protein2residues),
             name="export-residues",
             scheduler=dict(type=scheduler, queue=queue, mem=800, hours=24)),
        Task(fn=interpro.oracle.structures.export_matches,
             args=(ipr_pro_uri, pdbe_uri, df.pdbematches),
             name="export-pdb-matches",
             scheduler=dict(type=scheduler, queue=queue, mem=3000, hours=36)),
        Task(fn=interpro.oracle.uniparc.export,
             args=(ipr_pro_uri, uniparc_dir),
             kwargs=dict(processes=16),
             name="export-uniparc",
             scheduler=dict(type=scheduler, queue=queue, cpu=16, mem=50000,
                            hours=48)),
        Task(fn=interpro.oracle.taxa.export_taxa,
             args=(ipr_pro_uri, df.taxa),
             name="export-taxa",
             scheduler=dict(type=scheduler, queue=queue, mem=8000, hours=1)),
        Task(fn=pdbe.export_entries,
             args=(pdbe_uri, df.structures),
             name="export-structures",
             scheduler=dict(type=scheduler, queue=queue, mem=10000, hours=1)),
        Task(fn=pdbe.export_cath_scop,
             args=(pdbe_uri, df.cath_scop),
             name="export-cath-scop",
             scheduler=dict(type=scheduler, queue=queue, mem=2000, hours=1)),
        Task(fn=pdbe.export_uniprot2pdb,
             args=(pdbe_uri, df.uniprot2pdb),
             name="export-uniprot2pdb",
             scheduler=dict(type=scheduler, queue=queue, mem=1000, hours=1)),
        Task(fn=interpro.oracle.pfam.export_alignments,
             args=(ipr_pro_uri, df.pfam_alignments),
             name="export-pfam-alignments",
             scheduler=dict(type=scheduler, queue=queue, mem=4000, hours=2)),
        Task(fn=interpro.oracle.pfam.export_families,
             args=(ipr_pro_uri, df.pfam_families),
             name="export-pfam-families",
             # TODO: update
             scheduler=dict(type=scheduler, queue=queue, mem=4000, hours=2)),

        # Exports with dependencies
        Task(fn=alphafold.export,
             args=(config["data"]["alphafold"], df.proteins,
                   df.protein2alphafold),
             kwargs=dict(tempdir=temp_dir),
             name="export-alphafold",
             requires=["export-proteins"],
             scheduler=dict(type=scheduler, queue=queue, mem=1000, hours=1)),
        Task(fn=interpro.oracle.matches.export_features,
             args=(ipr_pro_uri, df.proteins, df.protein2features),
             kwargs=dict(processes=8, tempdir=temp_dir),
             name="export-features",
             requires=["export-proteins"],
             scheduler=dict(type=scheduler, queue=queue, cpu=8, mem=4096,
                            hours=12)),
        Task(fn=interpro.oracle.matches.export_uniprot_matches,
             args=(ipr_pro_uri, df.proteins, df.protein2matches),
             kwargs=dict(processes=8, tempdir=temp_dir),
             name="export-matches",
             requires=["export-proteins"],
             scheduler=dict(type=scheduler, queue=queue, cpu=8, mem=10000,
                            hours=36)),
        Task(fn=interpro.oracle.matches.export_toad_matches,
             args=(ipr_pro_uri, df.proteins, df.protein2toad),
             kwargs=dict(processes=8, tempdir=temp_dir),
             name="export-toad",
             requires=["export-proteins"],
             scheduler=dict(type=scheduler, queue=queue, cpu=8, mem=8000,
                            hours=24)),
        Task(fn=interpro.oracle.hmms.export_hmms,
             args=(ipr_pro_uri, df.protein2matches, df.hmms),
             name="export-hmms",
             requires=["export-matches"],
             scheduler=dict(type=scheduler, queue=queue, mem=2000, hours=24)),
        Task(fn=interpro.oracle.proteins.export_uniprot_sequences,
             args=(ipr_pro_uri, df.proteins, df.protein2sequence),
             kwargs=dict(tempdir=temp_dir),
             name="export-sequences",
             requires=["export-proteins"],
             scheduler=dict(type=scheduler, queue=queue, mem=2000, hours=10)),
        Task(fn=uniprot.proteomes.export_proteomes,
             args=(uniprot_uri, df.proteomes),
             name="export-reference-proteomes",
             scheduler=dict(type=scheduler, queue=queue, mem=100, hours=1)),
        Task(fn=uniprot.proteins.export_entry2evidence,
             args=(uniprot_uri, df.proteins, df.protein2evidence),
             kwargs=dict(tempdir=temp_dir),
             name="export-evidences",
             requires=["export-proteins"],
             scheduler=dict(type=scheduler, queue=queue, mem=1000, hours=12)),
        Task(fn=uniprot.proteins.export_entry2functions,
             args=(uniprot_uri, df.proteins, df.protein2functions),
             kwargs=dict(tempdir=temp_dir),
             name="export-functions",
             requires=["export-proteins"],
             scheduler=dict(type=scheduler, queue=queue, mem=2000, hours=12)),
        Task(fn=uniprot.proteins.export_entry2name,
             args=(uniprot_uri, df.proteins, df.protein2name),
             kwargs=dict(tempdir=temp_dir),
             name="export-names",
             requires=["export-proteins"],
             scheduler=dict(type=scheduler, queue=queue, mem=1000, hours=12)),
        Task(fn=uniprot.proteins.export_entry2proteome,
             args=(uniprot_uri, df.proteins, df.protein2proteome),
             kwargs=dict(tempdir=temp_dir),
             name="export-proteomes",
             requires=["export-proteins"],
             scheduler=dict(type=scheduler, queue=queue, mem=1000, hours=1)),
    ]

    tasks += [
        # Add a "group" task, to include all export tasks
        Task(fn=wait,
             name="export",
             requires=get_terminals(tasks)),
    ]

    xrefs_tasks = [
        Task(fn=interpro.xrefs.domorgs.export,
             args=(df.proteins, df.protein2matches, df.protein2domorg),
             kwargs=dict(processes=16, tempdir=temp_dir),
             name="export-dom-orgs",
             requires=["export-matches"],
             scheduler=dict(type=scheduler, queue=queue, cpu=16, mem=16000,
                            hours=3)),
        Task(fn=interpro.xrefs.entries.export_sim_entries,
             args=(df.protein2matches, df.overlapping),
             name="export-sim-entries",
             requires=["export-matches"],
             scheduler=dict(type=scheduler, queue=queue, mem=2000, hours=14)),
        Task(fn=interpro.xrefs.clans.export_xrefs,
             args=(df.clans, df.proteins, df.protein2matches,
                   df.protein2proteome, df.protein2domorg,
                   df.pdbematches, df.clan2xrefs),
             kwargs=dict(processes=16, tempdir=temp_dir),
             name="export-clan2xrefs",
             requires=["export-clans", "export-proteomes", "export-dom-orgs",
                       "export-pdb-matches"],
             scheduler=dict(type=scheduler, queue=queue, cpu=16, mem=24000,
                            hours=3)),
        Task(fn=interpro.xrefs.entries.export_xrefs,
             args=(uniprot_uri, df.proteins, df.protein2matches,
                   df.protein2alphafold, df.protein2proteome,
                   df.protein2domorg, df.pdbematches,
                   df.protein2evidence, df.taxa, config["data"]["metacyc"],
                   df.entry2xrefs),
             kwargs=dict(interpro_uri=ipr_pro_uri if update_db else None,
                         processes=16, tempdir=temp_dir),
             name="export-entry2xrefs",
             requires=["export-alphafold", "export-proteomes",
                       "export-dom-orgs", "export-pdb-matches",
                       "export-taxa", "export-evidences"],
             scheduler=dict(type=scheduler, queue=queue, cpu=16, mem=100000,
                            hours=24)),
        Task(fn=interpro.xrefs.proteomes.export_xrefs,
             args=(df.proteins, df.protein2matches, df.protein2proteome,
                   df.structures, df.uniprot2pdb, df.pdbematches, df.proteomes,
                   df.proteome2xrefs),
             kwargs=dict(processes=16, tempdir=temp_dir),
             name="export-proteome2xrefs",
             requires=["export-matches", "export-proteomes",
                       "export-structures", "export-uniprot2pdb",
                       "export-pdb-matches", "export-reference-proteomes"],
             scheduler=dict(type=scheduler, queue=queue, cpu=16, mem=100000,
                            hours=6)),
        Task(fn=interpro.xrefs.structures.export_xrefs,
             args=(df.clans, df.proteins, df.protein2proteome,
                   df.protein2domorg, df.structures, df.pdbematches,
                   df.uniprot2pdb, df.structure2xrefs),
             name="export-structure2xrefs",
             requires=["export-clans", "export-proteomes", "export-dom-orgs",
                       "export-structures", "export-pdb-matches",
                       "export-uniprot2pdb"],
             scheduler=dict(type=scheduler, queue=queue, mem=10000, hours=1)),
        Task(fn=interpro.xrefs.taxa.export_xrefs,
             args=(df.proteins, df.protein2matches, df.protein2proteome,
                   df.structures, df.uniprot2pdb, df.pdbematches, df.taxa,
                   df.taxon2xrefs),
             kwargs=dict(processes=16, tempdir=temp_dir),
             name="export-taxon2xrefs",
             requires=["export-matches", "export-proteomes",
                       "export-structures", "export-uniprot2pdb",
                       "export-pdb-matches", "export-taxa"],
             scheduler=dict(type=scheduler, queue=queue, cpu=16, mem=56000,
                            hours=18)),
    ]
    tasks += xrefs_tasks
    tasks += [
        Task(fn=wait,
             name="xrefs",
             requires=get_terminals(tasks, [t.name for t in xrefs_tasks])),
    ]

    tasks += [
        # InterProScan data files
        Task(fn=interpro.ftp.iprscan.package_data,
             args=(ipr_pro_uri, goa_uri, data_src_dir, release_version,
                   data_dir),
             name="export-interproscan-data",
             requires=["export-entry2xrefs"],
             scheduler=dict(type=scheduler, queue=queue, mem=4000, hours=6)),

        # Lookup tables
        Task(fn=interpro.oracle.lookup.create_md5_table,
             args=(ips_pro_uri, uniparc_dir),
             name="lookup-md5",
             requires=["export-uniparc"],
             scheduler=dict(type=scheduler, queue=queue, mem=10000, hours=48)),
        Task(fn=interpro.oracle.lookup.create_matches_table,
             args=(ips_pro_uri, uniparc_dir),
             kwargs=dict(processes=8),
             name="lookup-matches",
             requires=["export-uniparc"],
             scheduler=dict(type=scheduler, queue=queue, cpu=8, mem=50000,
                            hours=60)),
        Task(fn=interpro.oracle.lookup.create_sites_table,
             args=(ips_pro_uri, uniparc_dir),
             kwargs=dict(processes=8),
             name="lookup-sites",
             requires=["export-uniparc"],
             scheduler=dict(type=scheduler, queue=queue, cpu=8, mem=50000,
                            hours=4)),
        Task(fn=wait,
             name="lookup-tables",
             requires=["lookup-md5", "lookup-matches", "lookup-sites"]),

        # New lookup
        Task(fn=interpro.lookup.build,
             args=(uniparc_dir, os.path.join(data_dir, "lookup"),
                   release_version, release_date),
             kwargs=dict(processes=8),
             name="lookup",
             requires=["export-uniparc"],
             scheduler=dict(type=scheduler, queue=queue, cpu=8, mem=60000,
                            hours=72)),
    ]

    mysql_tasks = [
        Task(fn=interpro.mysql.entries.populate_annotations,
             args=(ipr_stg_uri, df.entries, df.hmms, df.pfam_alignments),
             name="insert-annotations",
             requires=["export-entries", "export-hmms",
                       "export-pfam-alignments"],
             scheduler=dict(type=scheduler, queue=queue, mem=5000, hours=6)),
        Task(fn=interpro.mysql.entries.index_annotations,
             args=(ipr_stg_uri,),
             name="index-annotations",
             requires=["insert-annotations"],
             scheduler=dict(type=scheduler, queue=queue, mem=100, hours=3)),
        Task(fn=interpro.mysql.clans.populate,
             args=(ipr_stg_uri, df.clans, df.clan2xrefs),
             name="insert-clans",
             requires=["export-clan2xrefs"],
             scheduler=dict(type=scheduler, queue=queue, mem=2000, hours=6)),
        Task(fn=interpro.mysql.databases.populate_databases,
             args=(ipr_stg_uri, df.databases),
             name="insert-databases",
             requires=["export-databases"],
             scheduler=dict(type=scheduler, queue=queue, mem=100, hours=1)),
        Task(fn=interpro.mysql.entries.populate_entries,
             args=(ipr_stg_uri, df.clans, df.entries, df.overlapping,
                   df.entry2xrefs, df.structures, df.pfam_families),
             name="insert-entries",
             requires=["export-clans", "export-entries",
                       "export-sim-entries", "export-entry2xrefs",
                       "export-structures", "export-pfam-families"],
             scheduler=dict(type=scheduler, queue=queue, mem=10000, hours=3)),
        Task(fn=interpro.mysql.entries.index_entries,
             args=(ipr_stg_uri,),
             name="index-entries",
             requires=["insert-entries"],
             scheduler=dict(type=scheduler, queue=queue, mem=100, hours=1)),
        Task(fn=interpro.mysql.entries.populate_entry_taxa_distrib,
             args=(ipr_stg_uri, df.entries, df.entry2xrefs),
             name="insert-entries-taxa",
             requires=["export-entries", "export-entry2xrefs"],
             scheduler=dict(type=scheduler, queue=queue, mem=8000, hours=24)),
        Task(fn=interpro.mysql.proteins.populate_features,
             args=(ipr_stg_uri, df.protein2features),
             name="insert-features",
             requires=["export-features"],
             scheduler=dict(type=scheduler, queue=queue, mem=1000, hours=48)),
        Task(fn=interpro.mysql.proteins.index_features,
             args=(ipr_stg_uri,),
             name="index-features",
             requires=["insert-features"],
             scheduler=dict(type=scheduler, queue=queue, mem=100, hours=10)),
        Task(fn=interpro.mysql.proteins.populate_isoforms,
             args=(ipr_stg_uri, df.isoforms),
             name="insert-isoforms",
             requires=["export-isoforms"],
             scheduler=dict(type=scheduler, queue=queue, mem=1000, hours=1)),
        Task(fn=interpro.mysql.proteins.populate_residues,
             args=(ipr_stg_uri, df.protein2residues),
             name="insert-residues",
             requires=["export-residues"],
             scheduler=dict(type=scheduler, queue=queue, mem=1000, hours=48)),
        Task(fn=interpro.mysql.proteins.index_residues,
             args=(ipr_stg_uri,),
             name="index-residues",
             requires=["insert-residues"],
             scheduler=dict(type=scheduler, queue=queue, mem=100, hours=2)),
        Task(fn=interpro.mysql.proteins.populate_proteins,
             args=(ipr_stg_uri, df.clans, df.entries, df.isoforms,
                   df.cath_scop, df.uniprot2pdb, df.taxa, df.proteins,
                   df.protein2domorg, df.protein2evidence,
                   df.protein2functions, df.protein2matches, df.protein2name,
                   df.protein2proteome, df.protein2sequence,
                   df.protein2alphafold, df.protein2bfvd),
             name="insert-proteins",
             requires=["export-clans", "export-entries", "export-isoforms",
                       "export-cath-scop", "export-uniprot2pdb",
                       "export-taxa", "export-dom-orgs", "export-evidences",
                       "export-functions", "export-names", "export-proteomes",
                       "export-sequences", "export-alphafold", "export-bfvd"],
             scheduler=dict(type=scheduler, queue=queue, mem=8000, hours=35)),
        Task(fn=interpro.mysql.proteins.index_proteins,
             args=(ipr_stg_uri,),
             name="index-proteins",
             requires=["insert-proteins"],
             scheduler=dict(type=scheduler, queue=queue, mem=100, hours=36)),
        Task(fn=interpro.mysql.proteomes.populate,
             args=(ipr_stg_uri, df.proteomes, df.proteome2xrefs),
             name="insert-proteomes",
             requires=["export-proteome2xrefs"],
             scheduler=dict(type=scheduler, queue=queue, mem=500, hours=12)),
        Task(fn=interpro.mysql.proteomes.index,
             args=(ipr_stg_uri,),
             name="index-proteomes",
             requires=["insert-proteomes"],
             scheduler=dict(type=scheduler, queue=queue, mem=100, hours=4)),
        Task(fn=interpro.mysql.structures.populate_structures,
             args=(ipr_stg_uri, df.structures, df.uniprot2pdb, df.pdbematches,
                   df.structure2xrefs),
             name="insert-structures",
             requires=["export-structure2xrefs"],
             scheduler=dict(type=scheduler, queue=queue, mem=8000, hours=3)),
        Task(fn=interpro.mysql.taxa.populate,
             args=(ipr_stg_uri, df.taxa, df.taxon2xrefs),
             name="insert-taxa",
             requires=["export-taxon2xrefs"],
             scheduler=dict(type=scheduler, queue=queue, mem=4000, hours=24)),
        Task(fn=interpro.mysql.taxa.index,
             args=(ipr_stg_uri,),
             name="index-taxa",
             requires=["insert-taxa"],
             scheduler=dict(type=scheduler, queue=queue, mem=100, hours=12)),
        Task(fn=interpro.mysql.proteins.populate_toad_matches,
             args=(ipr_stg_uri, df.protein2toad),
             name="insert-toad",
             requires=["export-toad"],
             # TODO: update
             scheduler=dict(type=scheduler, queue=queue, mem=1000, hours=48)),
        Task(fn=interpro.mysql.proteins.index_toad_matches,
             args=(ipr_stg_uri,),
             name="index-toad",
             requires=["insert-toad"],
             # TODO: update
             scheduler=dict(type=scheduler, queue=queue, mem=100, hours=10)),
        Task(fn=interpro.mysql.databases.populate_rel_notes,
             args=(ipr_stg_uri, ipr_rel_uri, df.clans, df.entries,
                   df.proteomes, df.structures, df.structure2xrefs,
                   df.taxa, df.proteins, df.protein2matches,
                   df.protein2proteome),
             name="insert-release-notes",
             scheduler=dict(type=scheduler, queue=queue, mem=12000, hours=16),
             requires=["export-clans", "export-entries", "export-matches",
                       "export-reference-proteomes", "export-structure2xrefs",
                       "export-taxa", "insert-databases"])
    ]

    tasks += mysql_tasks
    tasks += [
        Task(fn=wait,
             name="mysql",
             requires=get_terminals(tasks, [t.name for t in mysql_tasks])),
    ]

    # Tasks to index documents in Elasticsearch
    es_tasks = [
        Task(fn=interpro.elastic.export_documents,
             args=(df.proteins, df.protein2matches, df.protein2domorg,
                   df.protein2name, df.protein2proteome, df.uniprot2pdb,
                   df.pdbematches, df.protein2alphafold, df.protein2bfvd,
                   df.proteomes, df.structures, df.clans, df.entries, df.taxa,
                   es_dirs, release_version),
             kwargs=dict(processes=8, tempdir=temp_dir),
             name="es-export",
             requires=["export-dom-orgs", "export-proteomes", "export-names",
                       "export-uniprot2pdb", "export-pdb-matches",
                       "export-alphafold", "export-bfvd",
                       "export-reference-proteomes", "export-structures",
                       "export-clans", "export-entries", "export-taxa"],
             scheduler=dict(type=scheduler, queue=queue, cpu=8, mem=48000,
                            hours=24)),
    ]

    for cluster in es_clusters:
        es_tasks += [
            Task(
                fn=interpro.elastic.create_indices,
                args=(df.databases, cluster["hosts"], cluster["user"],
                      cluster["password"], cluster["fingerprint"],
                      release_version),
                name=f"es-init-{cluster['id']}",
                scheduler=dict(type=scheduler, queue=queue, mem=100, hours=1),
                requires=["export-databases"] + list(es_tasks[0].requires)
            ),
            Task(
                fn=interpro.elastic.index_documents,
                args=(cluster["hosts"], cluster["user"], cluster["password"],
                      cluster["fingerprint"], cluster["path"], release_version),
                kwargs=dict(processes=8),
                name=f"es-index-{cluster['id']}",
                scheduler=dict(type=scheduler, queue=queue, cpu=8, mem=16000,
                               hours=96),
                requires=[f"es-init-{cluster['id']}"]
            )
        ]

    tasks += es_tasks
    tasks += [
        Task(fn=wait,
             name="elastic",
             requires=get_terminals(tasks, [t.name for t in es_tasks])),
    ]

    for cluster in es_clusters:
        tasks += [
            Task(
                fn=interpro.elastic.publish,
                args=(cluster["hosts"], cluster["user"], cluster["password"],
                      cluster["fingerprint"]),
                name=f"es-publish-{cluster['id']}",
                scheduler=dict(type=scheduler, queue=queue, mem=100, hours=1),
                requires=["es-export", f"es-index-{cluster['id']}"]
            )
        ]

    # Task for other EMBL-EBI services
    ebi_files_tasks = [
        Task(
            fn=ebisearch.export,
            args=(df.clans, df.databases, df.entries, df.taxa,
                  df.entry2xrefs, ebisearch_dir),
            name="export-ebisearch",
            scheduler=dict(type=scheduler, queue=queue, mem=20000, hours=25),
            requires=["export-clans", "export-databases", "export-entries",
                      "export-entry2xrefs"]
        ),
        Task(
            fn=uniprot.goa.export,
            args=(ipr_pro_uri, df.databases, df.entries, df.structures,
                  df.pdbematches, df.uniprot2pdb, df.entry2xrefs, goa_dir),
            name="export-goa",
            scheduler=dict(type=scheduler, queue=queue, mem=8000, hours=16),
            requires=["export-databases", "export-entries",
                      "export-structures", "export-pdb-matches",
                      "export-uniprot2pdb", "export-entry2xrefs"]
        ),
    ]

    # Add tasks for FTP
    ftp_files_tasks = [
        Task(fn=interpro.ftp.flatfiles.export,
             args=(df.entries, df.protein2matches, pub_dir),
             name="ftp-flatfiles",
             requires=["export-entries", "export-matches"],
             scheduler=dict(type=scheduler, queue=queue, mem=8000, hours=18)),
        Task(fn=interpro.ftp.xmlfiles.export_interpro,
             args=(df.entries, df.entry2xrefs, df.databases, df.taxa, pub_dir),
             name="ftp-interpro",
             requires=["export-entries", "export-entry2xrefs",
                       "export-databases"],
             scheduler=dict(type=scheduler, queue=queue, mem=10000, hours=3)),
        Task(fn=interpro.ftp.xmlfiles.export_matches,
             args=(df.databases, df.isoforms, df.proteins,
                   df.protein2features, df.protein2matches, pub_dir),
             kwargs=dict(processes=8),
             name="ftp-matches",
             requires=["export-databases", "export-isoforms",
                       "export-features", "export-matches"],
             scheduler=dict(type=scheduler, queue=queue, cpu=8, mem=24000,
                            hours=20)),
        Task(fn=interpro.ftp.xmlfiles.export_toad_matches,
             args=(df.proteins, df.protein2toad, pub_dir),
             kwargs=dict(processes=8),
             name="ftp-toad-matches",
             requires=["export-toad"],
             scheduler=dict(type=scheduler, queue=queue, cpu=8, mem=24000,
                            hours=20)),
        Task(fn=interpro.ftp.relnotes.export,
             args=(ipr_stg_uri, pub_dir),
             name="ftp-relnotes",
             requires=["insert-release-notes"],
             scheduler=dict(type=scheduler, queue=queue, mem=100, hours=1)),
        Task(fn=interpro.ftp.uniparc.archive_matches,
             args=(uniparc_dir, pub_dir),
             kwargs=dict(processes=8),
             name="ftp-uniparc",
             requires=["export-uniparc"],
             scheduler=dict(type=scheduler, queue=queue, cpu=8, mem=40000,
                            hours=48)),
    ]

    tasks += ebi_files_tasks + ftp_files_tasks
    tasks += [
        Task(fn=wait,
             name="ebi-files",
             requires=get_terminals(tasks, [t.name for t in ebi_files_tasks])),
        Task(fn=wait,
             name="ftp-files",
             requires=get_terminals(tasks, [t.name for t in ftp_files_tasks])),
    ]

    tasks += [
        Task(
            fn=ebisearch.publish,
            args=(ebisearch_dir, config["exchange"]["ebisearch"]),
            name="publish-ebisearch",
            scheduler=dict(type=scheduler, queue=queue, mem=500, hours=6),
            requires=["export-ebisearch"]
        ),
        Task(
            fn=uniprot.goa.publish,
            args=(goa_dir, config["exchange"]["goa"]),
            name="publish-goa",
            scheduler=dict(type=scheduler, queue=queue, mem=500, hours=1),
            requires=["export-goa"]
        ),
    ]

    return tasks


def build():
    parser = argparse.ArgumentParser(
        description="Build InterPro7 data warehouse")
    parser.add_argument("config",
                        metavar="config.toml",
                        help="configuration file")
    group = parser.add_mutually_exclusive_group()
    group.add_argument("-t", "--tasks",
                       nargs="*",
                       default=None,
                       metavar="TASK",
                       help="tasks to run")
    group.add_argument("-a", "--all-except-completed",
                       action="store_true",
                       help="run all tasks while ignoring completed ones "
                            "(mutually exclusive with -t/--tasks)")
    parser.add_argument("--dry-run",
                        action="store_true",
                        help="list tasks to run and exit")
    parser.add_argument("--detach",
                        action="store_true",
                        help="enqueue tasks to run and exit")
    try:
        pkg_version = importlib.metadata.version("interpro7-dw")
    except importlib.metadata.PackageNotFoundError:
        pass
    else:
        parser.add_argument("-v", "--version", action="version",
                            version=f"%(prog)s {pkg_version}",
                            help="show the version and exit")
    args = parser.parse_args()

    if not os.path.isfile(args.config):
        parser.error(f"cannot open '{args.config}': no such file or directory")

    with open(args.config, "rb") as fh:
        config = tomllib.load(fh)

    version = config["release"]["version"]
    workflow_dir = config["workflow"]["path"]

    tasks = gen_tasks(config)

    database = os.path.join(workflow_dir, f"{version}.sqlite")
    with Workflow(tasks, dir=workflow_dir, database=database) as workflow:
        if args.all_except_completed:
            tasks = workflow.get_remaining_tasks()
        else:
            tasks = args.tasks

        workflow.run(tasks, dry_run=args.dry_run, monitor=not args.detach)


def parse_scheduler(value: str) -> tuple[str, str | None]:
    values = value.split(":")
    if len(values) == 2:
        return values[0], values[1]
    elif len(values) == 1:
        return values[0], None
    raise ValueError(value)<|MERGE_RESOLUTION|>--- conflicted
+++ resolved
@@ -6,12 +6,7 @@
 
 from mundone import Task, Workflow, get_terminals
 
-<<<<<<< HEAD
-from interpro7dw import alphafold, bfvd, ebisearch, interpro, pdbe, pfam
-from interpro7dw import uniprot
-=======
 from interpro7dw import alphafold, ebisearch, interpro, pdbe, uniprot
->>>>>>> 72c3e684
 
 
 def wait(secs: int = 5):
