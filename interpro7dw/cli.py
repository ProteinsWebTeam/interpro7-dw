import argparse
import importlib.metadata
import os
import tomllib
import time

from mundone import Task, Workflow, get_terminals

from interpro7dw import alphafold, ebisearch, interpro, pdbe, uniprot


def wait(secs: int = 5):
    time.sleep(secs)


class DataFiles:
    def __init__(self, root: str):
        # BasicStores
        self.clan2xrefs = os.path.join(root, "clan-xrefs")
        self.entry2xrefs = os.path.join(root, "entry-xrefs")
        self.hmms = os.path.join(root, "hmms")
        self.isoforms = os.path.join(root, "isoforms")
        self.pdbematches = os.path.join(root, "pdbe-matches")
        self.pfam_alignments = os.path.join(root, "pfam-alignments")
        self.protein2residues = os.path.join(root, "protein-residues")
        self.proteome2xrefs = os.path.join(root, "proteome-xrefs")
        self.structure2xrefs = os.path.join(root, "structure-xrefs")
        self.taxon2xrefs = os.path.join(root, "taxon-xrefs")

        # KVStores
        self.proteins = os.path.join(root, "proteins")
        self.protein2alphafold = os.path.join(root, "protein-alphafold")
        self.protein2domorg = os.path.join(root, "protein-domorg")
        self.protein2evidence = os.path.join(root, "protein-evidence")
        self.protein2features = os.path.join(root, "protein-features")
        self.protein2functions = os.path.join(root, "protein-functions")
        self.protein2matches = os.path.join(root, "protein-matches")
        self.protein2name = os.path.join(root, "protein-name")
        self.protein2proteome = os.path.join(root, "protein-proteome")
        self.protein2sequence = os.path.join(root, "protein-sequence")
<<<<<<< HEAD
=======
        self.protein2toad = os.path.join(root, "protein-toad")
>>>>>>> 35ca58de
        self.uniparcmatches = os.path.join(root, "uniparc-matches")
        self.uniparcproteins = os.path.join(root, "uniparc-proteins")

        # Pickles
        self.clans = os.path.join(root, "clans")
        self.databases = os.path.join(root, "databases")
        self.entries = os.path.join(root, "entries")
        self.overlapping = os.path.join(root, "overlapping")
        self.pfam_families = os.path.join(root, "pfam-families")
        self.proteomes = os.path.join(root, "proteomes")
        self.uniprot2pdb = os.path.join(root, "protein-structures")
        self.structures = os.path.join(root, "structures")
        self.cath_scop = os.path.join(root, "cath-scop")
        self.taxa = os.path.join(root, "taxa")


def gen_tasks(config: dict) -> list[Task]:
    release_version = config["release"]["version"]
    release_date = config["release"]["date"]
    update_db = config["release"]["update"]
    data_dir = config["data"]["path"]
    data_src_dir = config["data"]["src"]
    temp_dir = config["data"]["tmp"]
    ipr_pro_uri = config["databases"]["interpro"]["production"]
    ipr_stg_uri = config["databases"]["interpro"]["staging"]
    ipr_rel_uri = config["databases"]["interpro"]["release"]
    ips_pro_uri = config["databases"]["iprscan"]["production"]
    goa_uri = config["databases"]["goa"]
    pdbe_uri = config["databases"]["pdbe"]
    uniprot_uri = config["databases"]["uniprot"]
    pub_dir = os.path.join(config["exchange"]["interpro"], release_version)
    scheduler, queue = parse_scheduler(config["workflow"]["scheduler"])

    es_clusters = []
    es_dirs = [os.path.join(data_dir, "elastic", "default")]
    for cluster, properties in config["elasticsearch"].items():
        path = os.path.join(data_dir, "elastic", cluster)
        es_clusters.append({
            "id": cluster,
            "hosts": list(set(properties["nodes"])),
            "user": properties["user"],
            "password": properties["password"],
            "fingerprint": properties["fingerprint"],
            "path": path
        })
        es_dirs.append(path)

    df = DataFiles(data_dir)

    tasks = [
        # Exports without dependencies
        Task(fn=interpro.oracle.clans.export_clans,
             args=(ipr_pro_uri, df.clans),
             name="export-clans",
             scheduler=dict(type=scheduler, queue=queue, mem=2000, hours=1)),
        Task(fn=interpro.oracle.databases.export,
             args=(ipr_pro_uri, goa_uri, release_version, release_date,
                   df.databases),
             kwargs=dict(update=update_db),
             name="export-databases",
             scheduler=dict(type=scheduler, queue=queue, mem=1000, hours=1)),
        Task(fn=interpro.oracle.entries.export_entries,
             args=(ipr_pro_uri, goa_uri, df.entries),
             name="export-entries",
             scheduler=dict(type=scheduler, queue=queue, mem=3000, hours=1)),
        Task(fn=interpro.oracle.matches.export_isoforms,
             args=(ipr_pro_uri, df.isoforms),
             name="export-isoforms",
             scheduler=dict(type=scheduler, queue=queue, mem=4000, hours=1)),
        Task(fn=interpro.oracle.proteins.export_uniprot_proteins,
             args=(ipr_pro_uri, df.proteins),
             name="export-proteins",
             scheduler=dict(type=scheduler, queue=queue, mem=1000, hours=2)),
        Task(fn=interpro.oracle.matches.export_residues,
             args=(ipr_pro_uri, df.protein2residues),
             name="export-residues",
             scheduler=dict(type=scheduler, queue=queue, mem=800, hours=24)),
        Task(fn=interpro.oracle.structures.export_matches,
             args=(ipr_pro_uri, pdbe_uri, df.pdbematches),
             name="export-pdb-matches",
             scheduler=dict(type=scheduler, queue=queue, mem=3000, hours=36)),
<<<<<<< HEAD
        Task(fn=interpro.oracle.proteins.export_uniparc_proteins,
             args=(ipr_pro_uri, df.uniparcproteins),
             name="export-uniparc-proteins",
             scheduler=dict(type=scheduler, queue=queue, mem=1000, hours=3)),
=======
        Task(fn=interpro.oracle.uniparc.export,
             args=(ipr_pro_uri, uniparc_dir),
             kwargs=dict(processes=16),
             name="export-uniparc",
             scheduler=dict(type=scheduler, queue=queue, cpu=16, mem=50000,
                            hours=48)),
>>>>>>> 35ca58de
        Task(fn=interpro.oracle.taxa.export_taxa,
             args=(ipr_pro_uri, df.taxa),
             name="export-taxa",
             scheduler=dict(type=scheduler, queue=queue, mem=8000, hours=1)),
        Task(fn=pdbe.export_entries,
             args=(pdbe_uri, df.structures),
             name="export-structures",
             scheduler=dict(type=scheduler, queue=queue, mem=10000, hours=1)),
        Task(fn=pdbe.export_cath_scop,
             args=(pdbe_uri, df.cath_scop),
             name="export-cath-scop",
             scheduler=dict(type=scheduler, queue=queue, mem=2000, hours=1)),
        Task(fn=pdbe.export_uniprot2pdb,
             args=(pdbe_uri, df.uniprot2pdb),
             name="export-uniprot2pdb",
             scheduler=dict(type=scheduler, queue=queue, mem=1000, hours=1)),
        Task(fn=interpro.oracle.pfam.export_alignments,
             args=(ipr_pro_uri, df.pfam_alignments),
             name="export-pfam-alignments",
             scheduler=dict(type=scheduler, queue=queue, mem=4000, hours=2)),
        Task(fn=interpro.oracle.pfam.export_families,
             args=(ipr_pro_uri, df.pfam_families),
             name="export-pfam-families",
             # TODO: update
             scheduler=dict(type=scheduler, queue=queue, mem=4000, hours=2)),

        # Exports with dependencies
        Task(fn=alphafold.export,
             args=(config["data"]["alphafold"], df.proteins,
                   df.protein2alphafold),
             kwargs=dict(tempdir=temp_dir),
             name="export-alphafold",
             requires=["export-proteins"],
             scheduler=dict(type=scheduler, queue=queue, mem=1000, hours=1)),
        Task(fn=interpro.oracle.matches.export_features,
             args=(ipr_pro_uri, df.proteins, df.protein2features),
             kwargs=dict(processes=8, tempdir=temp_dir),
             name="export-features",
             requires=["export-proteins"],
             scheduler=dict(type=scheduler, queue=queue, cpu=8, mem=4096,
                            hours=12)),
        Task(fn=interpro.oracle.matches.export_uniprot_matches,
             args=(ipr_pro_uri, df.proteins, df.protein2matches),
             kwargs=dict(processes=8, tempdir=temp_dir),
             name="export-matches",
             requires=["export-proteins"],
             scheduler=dict(type=scheduler, queue=queue, cpu=8, mem=10000,
                            hours=36)),
        Task(fn=interpro.oracle.matches.export_toad_matches,
             args=(ipr_pro_uri, df.proteins, df.protein2toad),
             kwargs=dict(processes=8, tempdir=temp_dir),
             name="export-toad",
             requires=["export-proteins"],
             scheduler=dict(type=scheduler, queue=queue, cpu=8, mem=8000,
                            hours=24)),
        Task(fn=interpro.oracle.hmms.export_hmms,
             args=(ipr_pro_uri, df.protein2matches, df.hmms),
             name="export-hmms",
             requires=["export-matches"],
<<<<<<< HEAD
             scheduler=dict(type=scheduler, queue=queue, mem=2000, hours=15)),
        Task(fn=interpro.oracle.matches.export_uniparc_matches,
             args=(ipr_pro_uri, df.uniparcproteins, df.uniparcmatches),
             kwargs=dict(processes=8, tempdir=temp_dir),
             name="export-uniparc-matches",
             requires=["export-uniparc-proteins"],
             scheduler=dict(type=scheduler, queue=queue, cpu=8, mem=32000,
                            hours=48)),
=======
             scheduler=dict(type=scheduler, queue=queue, mem=2000, hours=24)),
>>>>>>> 35ca58de
        Task(fn=interpro.oracle.proteins.export_uniprot_sequences,
             args=(ipr_pro_uri, df.proteins, df.protein2sequence),
             kwargs=dict(tempdir=temp_dir),
             name="export-sequences",
             requires=["export-proteins"],
             scheduler=dict(type=scheduler, queue=queue, mem=2000, hours=10)),
        Task(fn=uniprot.proteomes.export_proteomes,
             args=(uniprot_uri, df.proteomes),
             name="export-reference-proteomes",
             scheduler=dict(type=scheduler, queue=queue, mem=100, hours=1)),
        Task(fn=uniprot.proteins.export_entry2evidence,
             args=(uniprot_uri, df.proteins, df.protein2evidence),
             kwargs=dict(tempdir=temp_dir),
             name="export-evidences",
             requires=["export-proteins"],
             scheduler=dict(type=scheduler, queue=queue, mem=1000, hours=12)),
        Task(fn=uniprot.proteins.export_entry2functions,
             args=(uniprot_uri, df.proteins, df.protein2functions),
             kwargs=dict(tempdir=temp_dir),
             name="export-functions",
             requires=["export-proteins"],
             scheduler=dict(type=scheduler, queue=queue, mem=2000, hours=12)),
        Task(fn=uniprot.proteins.export_entry2name,
             args=(uniprot_uri, df.proteins, df.protein2name),
             kwargs=dict(tempdir=temp_dir),
             name="export-names",
             requires=["export-proteins"],
             scheduler=dict(type=scheduler, queue=queue, mem=1000, hours=12)),
        Task(fn=uniprot.proteins.export_entry2proteome,
             args=(uniprot_uri, df.proteins, df.protein2proteome),
             kwargs=dict(tempdir=temp_dir),
             name="export-proteomes",
             requires=["export-proteins"],
             scheduler=dict(type=scheduler, queue=queue, mem=1000, hours=1)),
    ]

    tasks += [
        # Add a "group" task, to include all export tasks
        Task(fn=wait,
             name="export",
             requires=get_terminals(tasks)),
    ]

    xrefs_tasks = [
        Task(fn=interpro.xrefs.domorgs.export,
             args=(df.proteins, df.protein2matches, df.protein2domorg),
             kwargs=dict(processes=16, tempdir=temp_dir),
             name="export-dom-orgs",
             requires=["export-matches"],
             scheduler=dict(type=scheduler, queue=queue, cpu=16, mem=16000,
                            hours=3)),
        Task(fn=interpro.xrefs.entries.export_sim_entries,
             args=(df.protein2matches, df.overlapping),
             name="export-sim-entries",
             requires=["export-matches"],
             scheduler=dict(type=scheduler, queue=queue, mem=2000, hours=14)),
        Task(fn=interpro.xrefs.clans.export_xrefs,
             args=(df.clans, df.proteins, df.protein2matches,
                   df.protein2proteome, df.protein2domorg,
                   df.pdbematches, df.clan2xrefs),
             kwargs=dict(processes=16, tempdir=temp_dir),
             name="export-clan2xrefs",
             requires=["export-clans", "export-proteomes", "export-dom-orgs",
                       "export-pdb-matches"],
             scheduler=dict(type=scheduler, queue=queue, cpu=16, mem=24000,
                            hours=3)),
        Task(fn=interpro.xrefs.entries.export_xrefs,
             args=(uniprot_uri, df.proteins, df.protein2matches,
                   df.protein2alphafold, df.protein2proteome,
                   df.protein2domorg, df.pdbematches,
                   df.protein2evidence, df.taxa, config["data"]["metacyc"],
                   df.entry2xrefs),
             kwargs=dict(interpro_uri=ipr_pro_uri if update_db else None,
                         processes=16, tempdir=temp_dir),
             name="export-entry2xrefs",
             requires=["export-alphafold", "export-proteomes",
                       "export-dom-orgs", "export-pdb-matches",
                       "export-taxa", "export-evidences"],
             scheduler=dict(type=scheduler, queue=queue, cpu=16, mem=100000,
                            hours=24)),
        Task(fn=interpro.xrefs.proteomes.export_xrefs,
             args=(df.proteins, df.protein2matches, df.protein2proteome,
                   df.structures, df.uniprot2pdb, df.pdbematches, df.proteomes,
                   df.proteome2xrefs),
             kwargs=dict(processes=16, tempdir=temp_dir),
             name="export-proteome2xrefs",
             requires=["export-matches", "export-proteomes",
                       "export-structures", "export-uniprot2pdb",
                       "export-pdb-matches", "export-reference-proteomes"],
             scheduler=dict(type=scheduler, queue=queue, cpu=16, mem=100000,
                            hours=6)),
        Task(fn=interpro.xrefs.structures.export_xrefs,
             args=(df.clans, df.proteins, df.protein2proteome,
                   df.protein2domorg, df.structures, df.pdbematches,
                   df.uniprot2pdb, df.structure2xrefs),
             name="export-structure2xrefs",
             requires=["export-clans", "export-proteomes", "export-dom-orgs",
                       "export-structures", "export-pdb-matches",
                       "export-uniprot2pdb"],
             scheduler=dict(type=scheduler, queue=queue, mem=10000, hours=1)),
        Task(fn=interpro.xrefs.taxa.export_xrefs,
             args=(df.proteins, df.protein2matches, df.protein2proteome,
                   df.structures, df.uniprot2pdb, df.pdbematches, df.taxa,
                   df.taxon2xrefs),
             kwargs=dict(processes=16, tempdir=temp_dir),
             name="export-taxon2xrefs",
             requires=["export-matches", "export-proteomes",
                       "export-structures", "export-uniprot2pdb",
                       "export-pdb-matches", "export-taxa"],
             scheduler=dict(type=scheduler, queue=queue, cpu=16, mem=56000,
                            hours=18)),
    ]
    tasks += xrefs_tasks
    tasks += [
        Task(fn=wait,
             name="xrefs",
             requires=get_terminals(tasks, [t.name for t in xrefs_tasks])),
    ]

    # InterProScan tasks
    tasks += [
        # Data files for InterProScan
        Task(fn=interpro.ftp.iprscan.package_data,
             args=(ipr_pro_uri, goa_uri, data_src_dir, release_version,
                   data_dir),
             name="interproscan",
             requires=["export-entry2xrefs"],
             scheduler=dict(type=scheduler, queue=queue, mem=4000, hours=6)),
        # Match lookup tables
        Task(fn=interpro.oracle.lookup.build_upi_md5_table,
             args=(ips_pro_uri,),
             name="lookup-md5",
             scheduler=dict(type=scheduler, queue=queue, mem=4000, hours=2)),
        Task(fn=interpro.oracle.lookup.build_matches_table,
             args=(ips_pro_uri,),
             name="lookup-matches",
             requires=["lookup-md5"],
             scheduler=dict(type=scheduler, queue=queue, mem=4000, hours=80)),
        Task(fn=interpro.oracle.lookup.build_site_table,
             args=(ips_pro_uri,),
             name="lookup-sites",
             requires=["lookup-matches"],
             scheduler=dict(type=scheduler, queue=queue, mem=4000, hours=96)),
        Task(fn=wait,
             name="lookup",
             requires=["lookup-sites"]),
    ]

    mysql_tasks = [
        Task(fn=interpro.mysql.entries.populate_annotations,
             args=(ipr_stg_uri, df.entries, df.hmms, df.pfam_alignments),
             name="insert-annotations",
             requires=["export-entries", "export-hmms",
                       "export-pfam-alignments"],
             scheduler=dict(type=scheduler, queue=queue, mem=5000, hours=6)),
        Task(fn=interpro.mysql.entries.index_annotations,
             args=(ipr_stg_uri,),
             name="index-annotations",
             requires=["insert-annotations"],
             scheduler=dict(type=scheduler, queue=queue, mem=100, hours=3)),
        Task(fn=interpro.mysql.clans.populate,
             args=(ipr_stg_uri, df.clans, df.clan2xrefs),
             name="insert-clans",
             requires=["export-clan2xrefs"],
             scheduler=dict(type=scheduler, queue=queue, mem=2000, hours=6)),
        Task(fn=interpro.mysql.databases.populate_databases,
             args=(ipr_stg_uri, df.databases),
             name="insert-databases",
             requires=["export-databases"],
             scheduler=dict(type=scheduler, queue=queue, mem=100, hours=1)),
        Task(fn=interpro.mysql.entries.populate_entries,
             args=(ipr_stg_uri, df.clans, df.entries, df.overlapping,
                   df.entry2xrefs, df.structures, df.pfam_families),
             name="insert-entries",
             requires=["export-clans", "export-entries",
                       "export-sim-entries", "export-entry2xrefs",
                       "export-structures", "export-pfam-families"],
             scheduler=dict(type=scheduler, queue=queue, mem=10000, hours=3)),
        Task(fn=interpro.mysql.entries.index_entries,
             args=(ipr_stg_uri,),
             name="index-entries",
             requires=["insert-entries"],
             scheduler=dict(type=scheduler, queue=queue, mem=100, hours=1)),
        Task(fn=interpro.mysql.entries.populate_entry_taxa_distrib,
             args=(ipr_stg_uri, df.entries, df.entry2xrefs),
             name="insert-entries-taxa",
             requires=["export-entries", "export-entry2xrefs"],
             scheduler=dict(type=scheduler, queue=queue, mem=8000, hours=8)),
        Task(fn=interpro.mysql.proteins.populate_features,
             args=(ipr_stg_uri, df.protein2features),
             name="insert-features",
             requires=["export-features"],
             scheduler=dict(type=scheduler, queue=queue, mem=1000, hours=48)),
        Task(fn=interpro.mysql.proteins.index_features,
             args=(ipr_stg_uri,),
             name="index-features",
             requires=["insert-features"],
             scheduler=dict(type=scheduler, queue=queue, mem=100, hours=10)),
        Task(fn=interpro.mysql.proteins.populate_isoforms,
             args=(ipr_stg_uri, df.isoforms),
             name="insert-isoforms",
             requires=["export-isoforms"],
             scheduler=dict(type=scheduler, queue=queue, mem=1000, hours=1)),
        Task(fn=interpro.mysql.proteins.populate_residues,
             args=(ipr_stg_uri, df.protein2residues),
             name="insert-residues",
             requires=["export-residues"],
             scheduler=dict(type=scheduler, queue=queue, mem=1000, hours=48)),
        Task(fn=interpro.mysql.proteins.index_residues,
             args=(ipr_stg_uri,),
             name="index-residues",
             requires=["insert-residues"],
             scheduler=dict(type=scheduler, queue=queue, mem=100, hours=2)),
        Task(fn=interpro.mysql.proteins.populate_proteins,
             args=(ipr_stg_uri, df.clans, df.entries, df.isoforms,
                   df.cath_scop, df.uniprot2pdb, df.taxa, df.proteins,
                   df.protein2domorg, df.protein2evidence,
                   df.protein2functions, df.protein2matches, df.protein2name,
                   df.protein2proteome, df.protein2sequence,
                   df.protein2alphafold),
             name="insert-proteins",
             requires=["export-clans", "export-entries", "export-isoforms",
                       "export-cath-scop", "export-uniprot2pdb",
                       "export-taxa", "export-dom-orgs", "export-evidences",
                       "export-functions", "export-names", "export-proteomes",
                       "export-sequences", "export-alphafold"],
             scheduler=dict(type=scheduler, queue=queue, mem=8000, hours=35)),
        Task(fn=interpro.mysql.proteins.index_proteins,
             args=(ipr_stg_uri,),
             name="index-proteins",
             requires=["insert-proteins"],
             scheduler=dict(type=scheduler, queue=queue, mem=100, hours=36)),
        Task(fn=interpro.mysql.proteomes.populate,
             args=(ipr_stg_uri, df.proteomes, df.proteome2xrefs),
             name="insert-proteomes",
             requires=["export-proteome2xrefs"],
             scheduler=dict(type=scheduler, queue=queue, mem=500, hours=12)),
        Task(fn=interpro.mysql.proteomes.index,
             args=(ipr_stg_uri,),
             name="index-proteomes",
             requires=["insert-proteomes"],
             scheduler=dict(type=scheduler, queue=queue, mem=100, hours=4)),
        Task(fn=interpro.mysql.structures.populate_structures,
             args=(ipr_stg_uri, df.structures, df.uniprot2pdb, df.pdbematches,
                   df.structure2xrefs),
             name="insert-structures",
             requires=["export-structure2xrefs"],
             scheduler=dict(type=scheduler, queue=queue, mem=8000, hours=3)),
        Task(fn=interpro.mysql.taxa.populate,
             args=(ipr_stg_uri, df.taxa, df.taxon2xrefs),
             name="insert-taxa",
             requires=["export-taxon2xrefs"],
             scheduler=dict(type=scheduler, queue=queue, mem=4000, hours=16)),
        Task(fn=interpro.mysql.taxa.index,
             args=(ipr_stg_uri,),
             name="index-taxa",
             requires=["insert-taxa"],
             scheduler=dict(type=scheduler, queue=queue, mem=100, hours=12)),
        Task(fn=interpro.mysql.proteins.populate_toad_matches,
             args=(ipr_stg_uri, df.protein2toad),
             name="insert-toad",
             requires=["export-toad"],
             # TODO: update
             scheduler=dict(type=scheduler, queue=queue, mem=1000, hours=48)),
        Task(fn=interpro.mysql.proteins.index_toad_matches,
             args=(ipr_stg_uri,),
             name="index-toad",
             requires=["insert-toad"],
             # TODO: update
             scheduler=dict(type=scheduler, queue=queue, mem=100, hours=10)),
        Task(fn=interpro.mysql.databases.populate_rel_notes,
             args=(ipr_stg_uri, ipr_rel_uri, df.clans, df.entries,
                   df.proteomes, df.structures, df.structure2xrefs,
                   df.taxa, df.proteins, df.protein2matches,
                   df.protein2proteome),
             name="insert-release-notes",
             scheduler=dict(type=scheduler, queue=queue, mem=12000, hours=16),
             requires=["export-clans", "export-entries", "export-matches",
                       "export-reference-proteomes", "export-structure2xrefs",
                       "export-taxa", "insert-databases"])
    ]

    tasks += mysql_tasks
    tasks += [
        Task(fn=wait,
             name="mysql",
             requires=get_terminals(tasks, [t.name for t in mysql_tasks])),
    ]

    # Tasks to index documents in Elasticsearch
    es_tasks = [
        Task(fn=interpro.elastic.export_documents,
             args=(df.proteins, df.protein2matches, df.protein2domorg,
                   df.protein2name, df.protein2proteome, df.uniprot2pdb,
                   df.pdbematches, df.protein2alphafold, df.proteomes,
                   df.structures, df.clans, df.entries, df.taxa, es_dirs,
                   release_version),
             kwargs=dict(processes=8, tempdir=temp_dir),
             name="es-export",
             requires=["export-dom-orgs", "export-proteomes", "export-names",
                       "export-uniprot2pdb", "export-pdb-matches",
                       "export-alphafold", "export-reference-proteomes",
                       "export-structures", "export-clans", "export-entries",
                       "export-taxa"],
             scheduler=dict(type=scheduler, queue=queue, cpu=8, mem=48000,
                            hours=24)),
    ]

    for cluster in es_clusters:
        es_tasks += [
            Task(
                fn=interpro.elastic.create_indices,
                args=(df.databases, cluster["hosts"], cluster["user"],
                      cluster["password"], cluster["fingerprint"],
                      release_version),
                name=f"es-init-{cluster['id']}",
                scheduler=dict(type=scheduler, queue=queue, mem=100, hours=1),
                requires=["export-databases"] + list(es_tasks[0].requires)
            ),
            Task(
                fn=interpro.elastic.index_documents,
                args=(cluster["hosts"], cluster["user"], cluster["password"],
                      cluster["fingerprint"], cluster["path"], release_version),
                kwargs=dict(processes=8),
                name=f"es-index-{cluster['id']}",
                scheduler=dict(type=scheduler, queue=queue, cpu=8, mem=16000,
                               hours=96),
                requires=[f"es-init-{cluster['id']}"]
            )
        ]

    tasks += es_tasks
    tasks += [
        Task(fn=wait,
             name="elastic",
             requires=get_terminals(tasks, [t.name for t in es_tasks])),
    ]

    for cluster in es_clusters:
        tasks += [
            Task(
                fn=interpro.elastic.publish,
                args=(cluster["hosts"], cluster["user"], cluster["password"],
                      cluster["fingerprint"]),
                name=f"es-publish-{cluster['id']}",
                scheduler=dict(type=scheduler, queue=queue, mem=100, hours=1),
                requires=["es-export", f"es-index-{cluster['id']}"]
            )
        ]

    # Task for other EMBL-EBI services
    ebi_files_tasks = [
        Task(
            fn=ebisearch.export,
            args=(df.clans, df.databases, df.entries, df.taxa,
                  df.entry2xrefs, os.path.join(data_dir, "ebisearch")),
            name="export-ebisearch",
            scheduler=dict(type=scheduler, queue=queue, mem=20000, hours=25),
            requires=["export-clans", "export-databases", "export-entries",
                      "export-entry2xrefs"]
        ),
        Task(
            fn=uniprot.goa.export,
            args=(ipr_pro_uri, df.databases, df.entries, df.structures,
                  df.pdbematches, df.uniprot2pdb, df.entry2xrefs,
                  os.path.join(data_dir, "goa")),
            name="export-goa",
            scheduler=dict(type=scheduler, queue=queue, mem=8000, hours=16),
            requires=["export-databases", "export-entries",
                      "export-structures", "export-pdb-matches",
                      "export-uniprot2pdb", "export-entry2xrefs"]
        ),
    ]

    # Add tasks for FTP
    ftp_files_tasks = [
        Task(fn=interpro.ftp.flatfiles.export,
             args=(df.entries, df.protein2matches, pub_dir),
             name="ftp-flatfiles",
             requires=["export-entries", "export-matches"],
             scheduler=dict(type=scheduler, queue=queue, mem=8000, hours=18)),
        Task(fn=interpro.ftp.xmlfiles.export_interpro,
             args=(df.entries, df.entry2xrefs, df.databases, df.taxa, pub_dir),
             name="ftp-interpro",
             requires=["export-entries", "export-entry2xrefs",
                       "export-databases"],
             scheduler=dict(type=scheduler, queue=queue, mem=10000, hours=3)),
        Task(fn=interpro.ftp.xmlfiles.export_matches,
             args=(df.databases, df.isoforms, df.proteins,
                   df.protein2features, df.protein2matches, pub_dir),
             kwargs=dict(processes=8),
             name="ftp-matches",
             requires=["export-databases", "export-isoforms",
                       "export-features", "export-matches"],
             scheduler=dict(type=scheduler, queue=queue, cpu=8, mem=24000,
                            hours=20)),
        Task(fn=interpro.ftp.xmlfiles.export_toad_matches,
             args=(df.proteins, df.protein2toad, pub_dir),
             kwargs=dict(processes=8),
             name="ftp-toad-matches",
             requires=["export-toad"],
             scheduler=dict(type=scheduler, queue=queue, cpu=8, mem=24000,
                            hours=20)),
        Task(fn=interpro.ftp.relnotes.export,
             args=(ipr_stg_uri, pub_dir),
             name="ftp-relnotes",
             requires=["insert-release-notes"],
             scheduler=dict(type=scheduler, queue=queue, mem=100, hours=1)),
        Task(fn=interpro.ftp.uniparc.archive_matches,
             args=(df.uniparcproteins, df.uniparcmatches, pub_dir),
             kwargs=dict(processes=8),
             name="ftp-uniparc",
             requires=["export-uniparc-matches"],
             scheduler=dict(type=scheduler, queue=queue, cpu=8, mem=90000,
                            hours=33)),
    ]

    tasks += ebi_files_tasks + ftp_files_tasks
    tasks += [
        Task(fn=wait,
             name="ebi-files",
             requires=get_terminals(tasks, [t.name for t in ebi_files_tasks])),
        Task(fn=wait,
             name="ftp-files",
             requires=get_terminals(tasks, [t.name for t in ftp_files_tasks])),
    ]

    tasks += [
        Task(
            fn=ebisearch.publish,
            args=(os.path.join(data_dir, "ebisearch"),
                  config["exchange"]["ebisearch"]),
            name="publish-ebisearch",
            scheduler=dict(type=scheduler, queue=queue, mem=500, hours=6),
            requires=["export-ebisearch"]
        ),
        Task(
            fn=uniprot.goa.publish,
            args=(os.path.join(data_dir, "goa"), config["exchange"]["goa"]),
            name="publish-goa",
            scheduler=dict(type=scheduler, queue=queue, mem=500, hours=1),
            requires=["export-goa"]
        ),
    ]

    return tasks


def build():
    parser = argparse.ArgumentParser(
        description="Build InterPro7 data warehouse")
    parser.add_argument("config",
                        metavar="config.toml",
                        help="configuration file")
    group = parser.add_mutually_exclusive_group()
    group.add_argument("-t", "--tasks",
                       nargs="*",
                       default=None,
                       metavar="TASK",
                       help="tasks to run")
    group.add_argument("-a", "--all-except-completed",
                       action="store_true",
                       help="run all tasks while ignoring completed ones "
                            "(mutually exclusive with -t/--tasks)")
    parser.add_argument("--dry-run",
                        action="store_true",
                        help="list tasks to run and exit")
    parser.add_argument("--detach",
                        action="store_true",
                        help="enqueue tasks to run and exit")
    try:
        pkg_version = importlib.metadata.version("interpro7-dw")
    except importlib.metadata.PackageNotFoundError:
        pass
    else:
        parser.add_argument("-v", "--version", action="version",
                            version=f"%(prog)s {pkg_version}",
                            help="show the version and exit")
    args = parser.parse_args()

    if not os.path.isfile(args.config):
        parser.error(f"cannot open '{args.config}': no such file or directory")

    with open(args.config, "rb") as fh:
        config = tomllib.load(fh)

    version = config["release"]["version"]
    workflow_dir = config["workflow"]["path"]

    tasks = gen_tasks(config)

    database = os.path.join(workflow_dir, f"{version}.sqlite")
    with Workflow(tasks, dir=workflow_dir, database=database) as workflow:
        if args.all_except_completed:
            tasks = workflow.get_remaining_tasks()
        else:
            tasks = args.tasks

        workflow.run(tasks, dry_run=args.dry_run, monitor=not args.detach)


def parse_scheduler(value: str) -> tuple[str, str | None]:
    values = value.split(":")
    if len(values) == 2:
        return values[0], values[1]
    elif len(values) == 1:
        return values[0], None
    raise ValueError(value)<|MERGE_RESOLUTION|>--- conflicted
+++ resolved
@@ -38,10 +38,7 @@
         self.protein2name = os.path.join(root, "protein-name")
         self.protein2proteome = os.path.join(root, "protein-proteome")
         self.protein2sequence = os.path.join(root, "protein-sequence")
-<<<<<<< HEAD
-=======
         self.protein2toad = os.path.join(root, "protein-toad")
->>>>>>> 35ca58de
         self.uniparcmatches = os.path.join(root, "uniparc-matches")
         self.uniparcproteins = os.path.join(root, "uniparc-proteins")
 
@@ -123,19 +120,12 @@
              args=(ipr_pro_uri, pdbe_uri, df.pdbematches),
              name="export-pdb-matches",
              scheduler=dict(type=scheduler, queue=queue, mem=3000, hours=36)),
-<<<<<<< HEAD
-        Task(fn=interpro.oracle.proteins.export_uniparc_proteins,
-             args=(ipr_pro_uri, df.uniparcproteins),
-             name="export-uniparc-proteins",
-             scheduler=dict(type=scheduler, queue=queue, mem=1000, hours=3)),
-=======
         Task(fn=interpro.oracle.uniparc.export,
              args=(ipr_pro_uri, uniparc_dir),
              kwargs=dict(processes=16),
              name="export-uniparc",
              scheduler=dict(type=scheduler, queue=queue, cpu=16, mem=50000,
                             hours=48)),
->>>>>>> 35ca58de
         Task(fn=interpro.oracle.taxa.export_taxa,
              args=(ipr_pro_uri, df.taxa),
              name="export-taxa",
@@ -195,18 +185,7 @@
              args=(ipr_pro_uri, df.protein2matches, df.hmms),
              name="export-hmms",
              requires=["export-matches"],
-<<<<<<< HEAD
-             scheduler=dict(type=scheduler, queue=queue, mem=2000, hours=15)),
-        Task(fn=interpro.oracle.matches.export_uniparc_matches,
-             args=(ipr_pro_uri, df.uniparcproteins, df.uniparcmatches),
-             kwargs=dict(processes=8, tempdir=temp_dir),
-             name="export-uniparc-matches",
-             requires=["export-uniparc-proteins"],
-             scheduler=dict(type=scheduler, queue=queue, cpu=8, mem=32000,
-                            hours=48)),
-=======
              scheduler=dict(type=scheduler, queue=queue, mem=2000, hours=24)),
->>>>>>> 35ca58de
         Task(fn=interpro.oracle.proteins.export_uniprot_sequences,
              args=(ipr_pro_uri, df.proteins, df.protein2sequence),
              kwargs=dict(tempdir=temp_dir),
@@ -326,33 +305,48 @@
              requires=get_terminals(tasks, [t.name for t in xrefs_tasks])),
     ]
 
-    # InterProScan tasks
     tasks += [
-        # Data files for InterProScan
+        # InterProScan data files
         Task(fn=interpro.ftp.iprscan.package_data,
              args=(ipr_pro_uri, goa_uri, data_src_dir, release_version,
                    data_dir),
-             name="interproscan",
+             name="export-interproscan-data",
              requires=["export-entry2xrefs"],
              scheduler=dict(type=scheduler, queue=queue, mem=4000, hours=6)),
-        # Match lookup tables
-        Task(fn=interpro.oracle.lookup.build_upi_md5_table,
-             args=(ips_pro_uri,),
+
+        # Lookup tables
+        Task(fn=interpro.oracle.lookup.create_md5_table,
+             args=(ips_pro_uri, uniparc_dir),
              name="lookup-md5",
-             scheduler=dict(type=scheduler, queue=queue, mem=4000, hours=2)),
-        Task(fn=interpro.oracle.lookup.build_matches_table,
-             args=(ips_pro_uri,),
+             requires=["export-uniparc"],
+             scheduler=dict(type=scheduler, queue=queue, mem=10000, hours=48)),
+        Task(fn=interpro.oracle.lookup.create_matches_table,
+             args=(ips_pro_uri, uniparc_dir),
+             kwargs=dict(processes=8),
              name="lookup-matches",
-             requires=["lookup-md5"],
-             scheduler=dict(type=scheduler, queue=queue, mem=4000, hours=80)),
-        Task(fn=interpro.oracle.lookup.build_site_table,
-             args=(ips_pro_uri,),
+             requires=["export-uniparc"],
+             scheduler=dict(type=scheduler, queue=queue, cpu=8, mem=50000,
+                            hours=60)),
+        Task(fn=interpro.oracle.lookup.create_sites_table,
+             args=(ips_pro_uri, uniparc_dir),
+             kwargs=dict(processes=8),
              name="lookup-sites",
-             requires=["lookup-matches"],
-             scheduler=dict(type=scheduler, queue=queue, mem=4000, hours=96)),
+             requires=["export-uniparc"],
+             scheduler=dict(type=scheduler, queue=queue, cpu=8, mem=50000,
+                            hours=4)),
         Task(fn=wait,
+             name="lookup-tables",
+             requires=["lookup-md5", "lookup-matches", "lookup-sites"]),
+
+        # New lookup
+        Task(fn=interpro.lookup.build,
+             args=(uniparc_dir, os.path.join(data_dir, "lookup"),
+                   release_version, release_date),
+             kwargs=dict(processes=8),
              name="lookup",
-             requires=["lookup-sites"]),
+             requires=["export-uniparc"],
+             scheduler=dict(type=scheduler, queue=queue, cpu=8, mem=60000,
+                            hours=72)),
     ]
 
     mysql_tasks = [
