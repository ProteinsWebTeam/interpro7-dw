--- conflicted
+++ resolved
@@ -19,10 +19,7 @@
     pfam_details = pfam.get_details(pfam_url)
 
     logger.info("populating webfront_entry")
-<<<<<<< HEAD
-=======
     entries = loadobj(p_entries)
->>>>>>> 80d710ec
     con = MySQLdb.connect(**url2dict(stg_url), charset="utf8mb4")
     cur = con.cursor()
     cur.execute("DROP TABLE IF EXISTS webfront_entry")
