--- conflicted
+++ resolved
@@ -662,14 +662,10 @@
         pickle.dump(entries, fh)
 
 
-<<<<<<< HEAD
+
 def _export_pathways(cur: oracledb.Cursor, output_path: str):
-    cur.execute("""
-=======
-def _export_pathways(cur: cx_Oracle.Cursor, output_path: str):
-    cur.execute(
-        """
->>>>>>> 4858d773
+    cur.execute(
+        """
         SELECT ENTRY_AC, DBCODE, AC, NAME
         FROM INTERPRO.ENTRY2PATHWAY
         """
@@ -693,19 +689,8 @@
         json.dump(interpro2pathways, fh)
 
 
-<<<<<<< HEAD
-def _export_go_terms(cur: oracledb.Cursor, output_path: str):
-    cur.execute("""
-        SELECT i2g.entry_ac, g.go_id, g.name, g.category
-        FROM INTERPRO.INTERPRO2GO i2g
-        INNER JOIN INTERPRO.ENTRY e ON e.entry_ac = i2g.entry_ac
-        JOIN go.terms@GOAPRO g ON i2g.go_id = g.go_id
-        WHERE e.checked='Y'
-        """)
-    goterms_data = cur.fetchall()
-=======
-def _export_go_terms(cur: cx_Oracle.Cursor, goa_uri: str, output_path: str):
-    goa_con = cx_Oracle.connect(goa_uri)
+def _export_go_terms(cur: oracledb.Cursor, goa_uri: str, output_path: str):
+    goa_con = oracledb.connect(goa_uri)
     goa_cur = goa_con.cursor()
     goa_cur.execute(
         """
@@ -713,7 +698,6 @@
         FROM GO.TERMS
         """
     )
->>>>>>> 4858d773
 
     terms = {}
     for go_id, name, category in goa_cur:
@@ -749,14 +733,8 @@
     with open(os.path.join(output_path, "goterms.ipr.json"), "wt") as fh:
         json.dump(interpro2go, fh)
 
-
-<<<<<<< HEAD
-def export_for_interproscan(uri: str, outdir: str):
-    con = oracledb.connect(uri)
-=======
 def export_for_interproscan(ipr_uri: str, goa_uri: str, outdir: str):
-    con = cx_Oracle.connect(ipr_uri)
->>>>>>> 4858d773
+    con = oracledb.connect(ipr_uri)
     cur = con.cursor()
 
     _export_pathways(cur, outdir)
