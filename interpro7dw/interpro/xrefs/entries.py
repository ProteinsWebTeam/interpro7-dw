--- conflicted
+++ resolved
@@ -225,18 +225,12 @@
             if in_alphafold:
                 entry["struct_models"]["alphafold"] += 1
 
-<<<<<<< HEAD
+            if in_bfvd:
+                entry["struct_models"]["bfvd"] += 1
+
             if match["database"].lower() == "interpro":
                 for ecno in protein2enzymes.get(protein_acc, []):
                     entry["enzymes"].add(ecno)
-=======
-                if in_bfvd:
-                    entry["struct_models"]["bfvd"] += 1
-
-                if is_interpro:
-                    for ecno in protein2enzymes.get(protein_acc, []):
-                        entry["enzymes"].add(ecno)
->>>>>>> 917f75b1
 
                 pathways = protein2reactome.get(protein_acc, [])
                 for pathway_id, pathway_name in pathways:
