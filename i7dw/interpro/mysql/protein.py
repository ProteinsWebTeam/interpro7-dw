--- conflicted
+++ resolved
@@ -281,14 +281,10 @@
             entry_acc = e["integrated"]
             entry_locations[signature_acc] = {
                 "accession": signature_acc,
+                "integrated": entry_acc,
+                "locations": locations,
                 "name": e["name"],
-<<<<<<< HEAD
-                "type": e["type"],
-                "locations": locations
-=======
-                "locations": locations,
-                "integrated": entry_acc
->>>>>>> 995a457a
+                "type": e["type"]
             }
 
             if entry_acc is None:
@@ -304,14 +300,10 @@
 
             entry_locations[entry_acc] = {
                 "accession": entry_acc,
+                "integrated": None,
+                "locations": locations,
                 "name": entries[entry_acc]["name"],
-<<<<<<< HEAD
-                "type": entries[entry_acc]["type"],
-                "locations": locations
-=======
-                "locations": locations,
-                "integrated": None
->>>>>>> 995a457a
+                "type": entries[entry_acc]["type"]
             }
 
         table.insert((
