import re

import oracledb

from interpro7dw.utils import logger
from interpro7dw.utils.oracle import lob_as_str
from interpro7dw.utils.store import BasicStore, KVStoreBuilder, KVStore
from .databases import get_databases_codes
from .entries import (load_entries, load_signatures,
                      REPR_DOM_DATABASES, REPR_DOM_TYPES,
                      REPR_FAM_DATABASES, REPR_FAM_TYPES)


DC_STATUSES = {
    # Continuous single chain domain
    "S": "CONTINUOUS",
    # N terminus discontinuous
    "N": "N_TERMINAL_DISC",
    # C terminus discontinuous
    "C": "C_TERMINAL_DISC",
    # N and C terminus discontinuous
    "NC": "NC_TERMINAL_DISC"
}
MAX_DOM_BY_GROUP = 20
DOM_OVERLAP_THRESHOLD = 0.3


def get_fragments(pos_start: int, pos_end: int, fragments: str) -> list[dict]:
    if fragments:
        result = []
        for frag in fragments.split(','):
            # Format: START-END-STATUS
            s, e, t = frag.split('-')
            result.append({
                "start": int(s),
                "end": int(e),
                "dc-status": DC_STATUSES[t]
            })

        result.sort(key=lambda x: (x["start"], x["end"]))
    else:
        result = [{
            "start": pos_start,
            "end": pos_end,
            "dc-status": DC_STATUSES['S']  # Continuous
        }]

    return result


def condense_locations(locations: list[list[dict]],
                       min_overlap: int = 0.1) -> list[tuple[int, int]]:
    start = end = None
    condensed = []

    """
    Sort locations using their leftmost fragment
    (assume that fragments are sorted in individual locations)
    """
    for fragments in sorted(locations,
                            key=lambda l: (l[0]["start"], l[0]["end"])):
        """
        1) We do not consider fragmented matches
        2) Fragments are sorted by (start, end):
            * `start` of the first frag is guaranteed to be the leftmost one
            * `end` of the last frag is NOT guaranteed to be the rightmost one
                (e.g. [(5, 100), (6, 80)])
        """
        s = fragments[0]["start"]
        e = max([f["end"] for f in fragments])

        if start is None:
            # First location
            start, end = s, e
            continue
        elif e <= end:
            # Current location within "merged" one: nothing to do
            continue
        elif s <= end:
            # Locations are overlapping (at least one residue)
            overlap = min(end, e) - max(start, s) + 1
            shortest = min(end - start, e - s) + 1

            if overlap >= shortest * min_overlap:
                # Merge
                end = e
                continue

        condensed.append((start, end))
        start, end = s, e

    # Adding last location
    condensed.append((start, end))
    return condensed


def select_repr_domains(domains: list[dict]):
    # Sort by boundaries
    domains.sort(key=lambda d: (d["fragments"][0]["start"],
                                d["fragments"][-1]["end"]))

    # Group overlapping domains together
    domain = domains[0]
    domain["residues"] = calc_coverage(domain)
    stop = domain["fragments"][-1]["end"]
    group = [domain]
    groups = []

    for domain in domains[1:]:
        domain["residues"] = calc_coverage(domain)
        start = domain["fragments"][0]["start"]

        if start <= stop:
            group.append(domain)
            stop = max(stop, domain["fragments"][-1]["end"])
        else:
            groups.append(group)
            group = [domain]
            stop = domain["fragments"][-1]["end"]

    groups.append(group)

    # Select representative domain in each group
    for group in groups:
        """
        Only consider the "best" N domains of the group, 
        otherwise the number of possible combinations/sets is too high 
        (if M domains, max number of combinations is `2 ^ M`)
        """
        group = sorted(group,
                       key=lambda d: (-len(d["residues"]), d["rank"])
                       )[:MAX_DOM_BY_GROUP]

        nodes = set(range(len(group)))
        graph = {i: nodes - {i} for i in nodes}

        for i, dom_a in enumerate(group):
            for j in range(i + 1, len(group)):
                dom_b = group[j]
                if eval_overlap(dom_a, dom_b, DOM_OVERLAP_THRESHOLD):
                    graph[i].remove(j)
                    graph[j].remove(i)

        # Find possible domains combinations
        subgroups = resolve_domains(graph)

        # Find the best combination
        max_coverage = 0
        max_pfams = 0
        best_subgroup = None
        for subgroup in subgroups:
            coverage = set()
            pfams = 0
            _subgroup = []

            for i in subgroup:
                domain = group[i]
                coverage |= domain["residues"]
                if domain["rank"] == 0:
                    pfams += 1

                _subgroup.append(domain)

            coverage = len(coverage)
            if coverage < max_coverage:
                continue
            elif coverage > max_coverage or pfams > max_pfams:
                max_coverage = coverage
                max_pfams = pfams
                best_subgroup = _subgroup

        # Flag selected representative domains
        for domain in best_subgroup:
            domain["representative"] = True


def calc_coverage(domain: dict) -> set[int]:
    residues = set()
    for f in domain["fragments"]:
        residues |= set(range(f["start"], f["end"] + 1))

    return residues


def eval_overlap(dom_a: dict, dom_b: dict, threshold: float) -> bool:
    overlap = dom_a["residues"] & dom_b["residues"]
    if overlap:
        len_a = len(dom_a["residues"])
        len_b = len(dom_b["residues"])
        return len(overlap) / min(len_a, len_b) >= threshold

    return False


def resolve_domains(graph: dict[int, set[int]]) -> list[set[int]]:
    def is_valid(candidate: list[int]) -> bool:
        for node_a in candidate:
            for node_b in candidate:
                if node_a != node_b and node_a not in graph[node_b]:
                    return False

        return True

    def make_sets(current_set: list[int], remaining_nodes: list[int]):
        if is_valid(current_set):
            if not remaining_nodes:
                all_sets.append(set(current_set))
                return True
        else:
            return False

        current_node = remaining_nodes[0]
        remaining_nodes = remaining_nodes[1:]

        # Explore two possibilities at each step of the recursion
        # 1) current node is added to the set under consideration
        make_sets(current_set + [current_node], remaining_nodes)
        # 2) current node is not added to the set
        make_sets(current_set, remaining_nodes)

    all_sets = []
    make_sets([], list(graph.keys()))
    return all_sets


def export_uniprot_matches(uri: str, proteins_file: str, output: str,
                           processes: int = 1, tempdir: str | None = None):
    logger.info("starting")

    with KVStore(proteins_file) as store:
        keys = store.get_keys()

    with KVStoreBuilder(output, keys=keys, tempdir=tempdir) as store:
        con = oracledb.connect(uri)
        cur = con.cursor()
        entries = load_entries(cur)
        signatures = load_signatures(cur)

        cur.execute(
            """
            SELECT PROTEIN_AC, METHOD_AC, MODEL_AC, 
                   POS_FROM, POS_TO, FRAGMENTS, SCORE
            FROM INTERPRO.MATCH
            UNION ALL
            SELECT PROTEIN_AC, METHOD_AC, NULL,
                   POS_FROM, POS_TO, NULL, NULL
            FROM INTERPRO.FEATURE_MATCH PARTITION (ANTIFAM)
            """
        )
        i = 0
        for rec in cur:
            store.add(rec[0], (
                rec[1],  # signature acc
                rec[2],  # model acc or subfamily acc (PANTHER)
                rec[6],  # score
                get_fragments(rec[3], rec[4], rec[5])
            ))

            i += 1
            if i % 1e8 == 0:
                logger.info(f"{i:>15,}")

        logger.info(f"{i:>15,}")
        cur.close()
        con.close()

        size = store.get_size()
        store.build(apply=merge_uniprot_matches,
                    processes=processes,
                    extraargs=[signatures, entries])

        size = max(size, store.get_size())
        logger.info(f"temporary files: {size / 1024 ** 2:.0f} MB")

    logger.info("done")


def merge_uniprot_matches(matches: list[tuple], signatures: dict,
                          entries: dict) -> tuple[dict, dict]:
    domains = []
    families = []
    regions = []
    for signature_acc, model_acc, score, fragments in matches:
        signature = signatures[signature_acc]

<<<<<<< HEAD
        database = signature["database"].lower()
=======
        database = signature["database"]["key"].lower()
>>>>>>> 35ca58de
        sig_type = signature["type"].lower()
        match = {
            "signature": signature_acc,
            "model": model_acc or signature_acc,
            "score": score,
            "fragments": fragments,
        }

        if database in REPR_DOM_DATABASES and sig_type in REPR_DOM_TYPES:
            match["rank"] = REPR_DOM_DATABASES.index(database)
            domains.append(match)
        elif database in REPR_FAM_DATABASES and sig_type in REPR_FAM_TYPES:
            match["rank"] = REPR_FAM_DATABASES.index(database)
            families.append(match)
        else:
            regions.append(match)

    if domains:
        select_repr_domains(domains)

    if families:
        select_repr_domains(families)

    entry_matches = {}
    signature_matches = {}
    panther_subfamily = re.compile(r"PTHR\d+:SF\d+")
    for domain in domains + families + regions:
        signature_acc = domain["signature"]
        if signature_acc in signature_matches:
            match = signature_matches[signature_acc]
        else:
            signature = signatures[signature_acc]
            match = signature_matches[signature_acc] = {
<<<<<<< HEAD
                "name": signature["name"],
                "short_name": signature["short_name"],
                "database": signature["database"],
=======
                "name": signature["description"],
                "short_name": signature["name"],
                "database": signature["database"]["key"],
>>>>>>> 35ca58de
                "type": signature["type"],
                "evidence": signature["evidence"],
                "entry": signature["entry"],
                "locations": []
            }

            if match["entry"] and match["entry"] not in entry_matches:
                entry = entries[match["entry"]]
                entry_matches[match["entry"]] = {
                    "name": entry["name"],
                    "short_name": entry["short_name"],
                    "database": "INTERPRO",
                    "type": entry["type"],
                    "parent": entry["parent"],
                    "locations": []
                }

        location = {
            "fragments": domain["fragments"],
            "representative": domain.get("representative", False),
            "model": domain["model"],
            "score": domain["score"]
        }

        if panther_subfamily.fullmatch(domain["model"]):
            location["subfamily"] = {
                "accession": domain["model"],
                "name": signatures[domain["model"]]["name"],
            }

        match["locations"].append(location)

        if match["entry"]:
            entry_match = entry_matches[match["entry"]]
            entry_match["locations"].append(domain["fragments"])

    # Sort signature locations using the leftmost fragment
    for match in signature_matches.values():
        match["locations"].sort(key=lambda l: (l["fragments"][0]["start"],
                                               l["fragments"][0]["end"]))

    # Merge overlapping matches
    for match in entry_matches.values():
        condensed = []
        for start, end in condense_locations(match["locations"]):
            condensed.append({
                "fragments": [{
                    "start": start,
                    "end": end,
                    "dc-status": DC_STATUSES['S'],
                }],
                "representative": False,
                "model": None,
                "score": None
            })

        match["locations"] = condensed

    return signature_matches, entry_matches


def export_residues(uri: str, output: str):
    logger.info("starting")

    with BasicStore(output, mode="w") as store:
        for i, item in enumerate(_iter_residues(uri)):
            store.write(item)

            if (i + 1) % 1e7 == 0:
                logger.info(f"{i + 1:>15,}")

        logger.info(f"{i + 1:>15,}")

    logger.info("done")


def _iter_residues(uri: str):
    con = oracledb.connect(uri)
    cur = con.cursor()

    cur.execute("SELECT DBCODE, DBSHORT FROM INTERPRO.CV_DATABASE")
    databases = dict(cur.fetchall())

    cur.execute(
        """
        SELECT METHOD_AC, NAME 
        FROM INTERPRO.METHOD
        WHERE NAME IS NOT NULL
        """
    )
    signatures = dict(cur.fetchall())

    cur.execute(
        """
        SELECT PROTEIN_AC, METHOD_AC, DBCODE, DESCRIPTION, RESIDUE, 
               RESIDUE_START, RESIDUE_END
        FROM INTERPRO.SITE_MATCH
        ORDER BY PROTEIN_AC
        """
    )

    protein_acc = None
    matches = {}
    for prot_acc, sig_acc, dbcode, descr, res, pos_start, pos_end in cur:
        if descr is None:
            # No point in showing residue annotations without a description
            continue
        elif prot_acc != protein_acc:
            if protein_acc:
                yield protein_acc, _sort_residues(matches)

            protein_acc = prot_acc
            matches = {}

        try:
            signature = matches[sig_acc]
        except KeyError:
            signature = matches[sig_acc] = {
                "name": signatures.get(sig_acc),
                "database": databases[dbcode],
                "descriptions": {}
            }

        try:
            signature["descriptions"][descr].append((res, pos_start, pos_end))
        except KeyError:
            signature["descriptions"][descr] = [(res, pos_start, pos_end)]

    cur.close()
    con.close()

    if protein_acc:
        yield protein_acc, _sort_residues(matches)


def _sort_residues(matches: dict) -> dict:
    for signature in matches.values():
        for locations in signature["descriptions"].values():
            locations.sort(key=lambda x: (x[1], x[2]))

    return matches


def export_features(uri: str, proteins_file: str, output: str,
                    processes: int = 1, tempdir: str | None = None):
    logger.info("starting")

    with KVStore(proteins_file) as store:
        keys = store.get_keys()

    with KVStoreBuilder(output, keys=keys, tempdir=tempdir) as store:
        con = oracledb.connect(uri)
        cur = con.cursor()
        cur.execute(
            """
            SELECT PROTEIN_AC, DBCODE, METHOD_AC, POS_FROM, POS_TO, SEQ_FEATURE
            FROM INTERPRO.FEATURE_MATCH
            """
        )

        i = 0
        for rec in cur:
            store.add(rec[0], rec[1:])

            i += 1
            if i % 1e8 == 0:
                logger.info(f"{i:>15,}")

        logger.info(f"{i:>15,}")

        cur.execute(
            """
            SELECT A.METHOD_AC, A.NAME, A.DESCRIPTION, B.DBCODE, B.DBSHORT, 
                   D.ABBREV 
            FROM INTERPRO.FEATURE_METHOD A
            INNER JOIN INTERPRO.CV_DATABASE B 
                ON A.DBCODE = B.DBCODE
            LEFT OUTER JOIN INTERPRO.IPRSCAN2DBCODE C
              ON B.DBCODE = C.DBCODE
            LEFT OUTER JOIN INTERPRO.CV_EVIDENCE D 
                ON C.EVIDENCE = D.CODE
            """
        )

        features = {}
        for acc, name, descr, dbcode, dbname, evidence in cur:
            try:
                db = features[dbcode]
            except KeyError:
                db = features[dbcode] = {}

            if dbname.lower() == "pfam-n":
                # Pfam-N not in IPRSCAN2DBCODE
                evidence = "Maskformer"

            db[acc] = (name, descr, dbname, evidence)

        cur.close()
        con.close()

        size = store.get_size()
        store.build(apply=_merge_feature_matches,
                    processes=processes,
                    extraargs=[features])

        size = max(size, store.get_size())
        logger.info(f"temporary files: {size / 1024 ** 2:.0f} MB")

    logger.info("done")


def _merge_feature_matches(matches: list[tuple], features: dict) -> list[dict]:
    databases = {}
    for dbcode, accession, pos_start, pos_end, seq_feature in matches:
        try:
            db = databases[dbcode]
        except KeyError:
            db = databases[dbcode] = {}

        try:
            feature = db[accession]
        except KeyError:
            name, descr, dbname, evidence = features[dbcode][accession]
            feature = db[accession] = {
                "accession": accession,
                "name": name,
                "description": descr,
                "database": dbname,
                "evidence": evidence,
                "locations": []
            }

        if seq_feature is None and feature["database"].lower() == "mobidblt":
            seq_feature = "Consensus Disorder Prediction"

        feature["locations"].append((pos_start, pos_end, seq_feature))

    results = []
    for db in databases.values():
        for feature in db.values():
            feature["locations"].sort(key=lambda x: (x[0], x[1]))
            results.append(feature)

    # Sort features by the leftmost domain
    results.sort(key=lambda x: (x["locations"][0][0], x["locations"][0][1]))

    return results


def export_isoforms(uri: str, output: str):
    con = oracledb.connect(uri)
    cur = con.cursor()

    entries = load_entries(cur)
    signatures = load_signatures(cur)

    cur.outputtypehandler = lob_as_str
    cur.execute(
        """
        SELECT V.PROTEIN_AC, V.VARIANT, V.LENGTH, V.CRC64, 
               P.SEQ_SHORT, P.SEQ_LONG
        FROM INTERPRO.VARSPLIC_MASTER V
        INNER JOIN UNIPARC.PROTEIN P ON V.CRC64 = P.CRC64
        """
    )

    isoforms = {}
    for rec in cur:
        variant_acc = rec[0] + '-' + str(rec[1])
        isoforms[variant_acc] = {
            "accession": variant_acc,
            "protein": rec[0],
            "length": rec[2],
            "crc64": rec[3],
            "sequence": rec[4] or rec[5],
            "matches": []
        }

    # PROTEIN_AC is actually PROTEIN-VARIANT (e.g. Q13733-1)
    cur.execute(
        """
        SELECT PROTEIN_AC, METHOD_AC, MODEL_AC, SCORE, POS_FROM, POS_TO, 
               FRAGMENTS
        FROM INTERPRO.VARSPLIC_MATCH V
        """
    )

    for var_acc, sig_acc, model_acc, score, pos_start, pos_end, frags in cur:
        try:
            isoform = isoforms[var_acc]
        except KeyError:
            continue

        fragments = get_fragments(pos_start, pos_end, frags)
        isoform["matches"].append((sig_acc, model_acc, score, fragments))

    cur.close()
    con.close()

    with BasicStore(output, "w") as store:
        for isoform in isoforms.values():
            matches = isoform.pop("matches")
            isoform["matches"] = merge_uniprot_matches(matches, signatures,
                                                       entries)
            store.write(isoform)


<<<<<<< HEAD
def export_uniparc_matches(uri: str, proteins_file: str, output: str,
                           processes: int = 8, tempdir: str | None = None):
=======
def export_toad_matches(uri: str, proteins_file: str, output: str,
                        processes: int = 8, tempdir: str | None = None):
>>>>>>> 35ca58de
    logger.info("starting")

    with KVStore(proteins_file) as store:
        keys = store.get_keys()

    with KVStoreBuilder(output, keys=keys, tempdir=tempdir) as store:
        con = oracledb.connect(uri)
        cur = con.cursor()
<<<<<<< HEAD

        entries = load_entries(cur)
        signatures = load_signatures(cur)
        dbcodes, _ = get_databases_codes(cur)
        params = [f":{i}" for i in range(len(dbcodes))]

        cur.execute("SELECT MAX(UPI) FROM UNIPARC.PROTEIN")
        max_upi, = cur.fetchone()

        # SEQ_FEATURE -> contains the alignment for ProSite, HAMAP, FunFam
        cur.execute(
            f"""
            WITH ANALYSES AS (
                SELECT IPRSCAN_SIG_LIB_REL_ID AS ID
                FROM INTERPRO.IPRSCAN2DBCODE
                WHERE DBCODE IN ({','.join(params)})
            )
            SELECT UPI, METHOD_AC, MODEL_AC, SEQ_START, SEQ_END, SCORE, 
                   SEQ_FEATURE, FRAGMENTS
            FROM IPRSCAN.MV_IPRSCAN
            WHERE ANALYSIS_ID IN (SELECT ID FROM ANALYSES)
              AND UPI <= :{len(params)} 
            """,
            dbcodes + [max_upi]
        )

        i = 0
        for rec in cur:
            if rec[1] in signatures:
                store.add(rec[0], rec[1:])

            i += 1
            if i % 1e9 == 0:
                logger.info(f"{i:>15,}")

        logger.info(f"{i:>15,}")
=======
        cur.execute(
            """
            SELECT PROTEIN_AC, METHOD_AC, POS_FROM, POS_TO, GROUP_ID, SCORE
            FROM INTERPRO.TOAD_MATCH
            """
        )

        i = 0
        while rows := cur.fetchmany(size=100000):
            for row in rows:
                store.add(row[0], row[1:])
                i += 1

                if i % 1e8 == 0:
                    logger.info(f"{i:>15,}")

        logger.info(f"{i:>15,}")

        entries = load_entries(cur)
        signatures = load_signatures(cur)

        # Update evidence
        for signature in signatures.values():
            signature["evidence"] = "Maskformer"

>>>>>>> 35ca58de
        cur.close()
        con.close()

        size = store.get_size()
<<<<<<< HEAD
        store.build(apply=_merge_uniparc_matches,
=======
        store.build(apply=_merge_toad_matches,
>>>>>>> 35ca58de
                    processes=processes,
                    extraargs=[signatures, entries])

        size = max(size, store.get_size())
        logger.info(f"temporary files: {size / 1024 ** 2:.0f} MB")

    logger.info("done")


<<<<<<< HEAD
def _merge_uniparc_matches(matches: list[tuple], signatures: dict,
                           entries: dict) -> dict:
    signature_matches = {}
    for sig_acc, mod_acc, start, end, score, aln, fragments in matches:
        if sig_acc in signature_matches:
            match = signature_matches[sig_acc]
        else:
            signature = signatures[sig_acc]
            entry_acc = signature["entry"]
            if entry_acc:
                entry = {
                    "accession": entry_acc,
                    "name": entries[entry_acc]["name"],
                    "type": entries[entry_acc]["type"],
                    "parent": entries[entry_acc]["parent"],
                }
            else:
                entry = None

            match = signature_matches[sig_acc] = {
                "name": signature["short_name"],
                "database": signature["database"],
                "evidence": signature["evidence"],
                "entry": entry,
                "model": mod_acc,
                "locations": []
            }

        match["locations"].append((start, end, score, aln, fragments))

    # Sort locations
    for match in signature_matches.values():
        match["locations"].sort(key=lambda x: (x[0], x[1]))

    return signature_matches
=======
def _merge_toad_matches(matches: list[tuple], signatures: dict,
                        entries: dict) -> tuple[dict, dict]:
    # Group fragments in locations
    tmp_matches = {}
    for signature_acc, pos_from, pos_to, group_id, score in matches:
        try:
            locations = tmp_matches[signature_acc]
        except KeyError:
            locations = tmp_matches[signature_acc] = {}

        try:
            location = locations[group_id]
        except KeyError:
            location = locations[group_id] = [[], score]

        location[0].append((pos_from, pos_to))

    # Use same internal structure as normal/traditional matches
    matches = []
    for signature_acc, locations in tmp_matches.items():
        for fragments, score in locations.values():
            if len(fragments) > 1:
                _fragments = []

                for i, (pos_from, pos_to) in enumerate(sorted(fragments)):
                    if i == 0:
                        status = DC_STATUSES["N"]
                    elif (i + 1) < len(fragments):
                        status = DC_STATUSES["NC"]
                    else:
                        status = DC_STATUSES["C"]

                    _fragments.append({
                        "start": pos_from,
                        "end": pos_to,
                        "dc-status": status
                    })

                fragments = _fragments
            else:
                pos_from, pos_to = fragments[0]
                fragments = [{
                    "start": pos_from,
                    "end": pos_to,
                    "dc-status": DC_STATUSES["S"]
                }]

            matches.append((
                signature_acc,
                None,  # Model accession not provided by TOAD
                score,
                fragments
            ))

    return merge_uniprot_matches(matches, signatures, entries)
>>>>>>> 35ca58de
<|MERGE_RESOLUTION|>--- conflicted
+++ resolved
@@ -5,7 +5,6 @@
 from interpro7dw.utils import logger
 from interpro7dw.utils.oracle import lob_as_str
 from interpro7dw.utils.store import BasicStore, KVStoreBuilder, KVStore
-from .databases import get_databases_codes
 from .entries import (load_entries, load_signatures,
                       REPR_DOM_DATABASES, REPR_DOM_TYPES,
                       REPR_FAM_DATABASES, REPR_FAM_TYPES)
@@ -20,6 +19,12 @@
     "C": "C_TERMINAL_DISC",
     # N and C terminus discontinuous
     "NC": "NC_TERMINAL_DISC"
+}
+HMM_BOUNDS = {
+    "[]": "COMPLETE",
+    "[.": "N_TERMINAL_COMPLETE",
+    ".]": "C_TERMINAL_COMPLETE",
+    "..": "INCOMPLETE",
 }
 MAX_DOM_BY_GROUP = 20
 DOM_OVERLAP_THRESHOLD = 0.3
@@ -46,6 +51,10 @@
         }]
 
     return result
+
+
+def get_hmm_boundaries(hmm_bounds: str) -> str:
+    return HMM_BOUNDS.get(hmm_bounds)
 
 
 def condense_locations(locations: list[list[dict]],
@@ -283,11 +292,7 @@
     for signature_acc, model_acc, score, fragments in matches:
         signature = signatures[signature_acc]
 
-<<<<<<< HEAD
-        database = signature["database"].lower()
-=======
         database = signature["database"]["key"].lower()
->>>>>>> 35ca58de
         sig_type = signature["type"].lower()
         match = {
             "signature": signature_acc,
@@ -321,15 +326,9 @@
         else:
             signature = signatures[signature_acc]
             match = signature_matches[signature_acc] = {
-<<<<<<< HEAD
-                "name": signature["name"],
-                "short_name": signature["short_name"],
-                "database": signature["database"],
-=======
                 "name": signature["description"],
                 "short_name": signature["name"],
                 "database": signature["database"]["key"],
->>>>>>> 35ca58de
                 "type": signature["type"],
                 "evidence": signature["evidence"],
                 "entry": signature["entry"],
@@ -637,13 +636,8 @@
             store.write(isoform)
 
 
-<<<<<<< HEAD
-def export_uniparc_matches(uri: str, proteins_file: str, output: str,
-                           processes: int = 8, tempdir: str | None = None):
-=======
 def export_toad_matches(uri: str, proteins_file: str, output: str,
                         processes: int = 8, tempdir: str | None = None):
->>>>>>> 35ca58de
     logger.info("starting")
 
     with KVStore(proteins_file) as store:
@@ -652,44 +646,6 @@
     with KVStoreBuilder(output, keys=keys, tempdir=tempdir) as store:
         con = oracledb.connect(uri)
         cur = con.cursor()
-<<<<<<< HEAD
-
-        entries = load_entries(cur)
-        signatures = load_signatures(cur)
-        dbcodes, _ = get_databases_codes(cur)
-        params = [f":{i}" for i in range(len(dbcodes))]
-
-        cur.execute("SELECT MAX(UPI) FROM UNIPARC.PROTEIN")
-        max_upi, = cur.fetchone()
-
-        # SEQ_FEATURE -> contains the alignment for ProSite, HAMAP, FunFam
-        cur.execute(
-            f"""
-            WITH ANALYSES AS (
-                SELECT IPRSCAN_SIG_LIB_REL_ID AS ID
-                FROM INTERPRO.IPRSCAN2DBCODE
-                WHERE DBCODE IN ({','.join(params)})
-            )
-            SELECT UPI, METHOD_AC, MODEL_AC, SEQ_START, SEQ_END, SCORE, 
-                   SEQ_FEATURE, FRAGMENTS
-            FROM IPRSCAN.MV_IPRSCAN
-            WHERE ANALYSIS_ID IN (SELECT ID FROM ANALYSES)
-              AND UPI <= :{len(params)} 
-            """,
-            dbcodes + [max_upi]
-        )
-
-        i = 0
-        for rec in cur:
-            if rec[1] in signatures:
-                store.add(rec[0], rec[1:])
-
-            i += 1
-            if i % 1e9 == 0:
-                logger.info(f"{i:>15,}")
-
-        logger.info(f"{i:>15,}")
-=======
         cur.execute(
             """
             SELECT PROTEIN_AC, METHOD_AC, POS_FROM, POS_TO, GROUP_ID, SCORE
@@ -715,16 +671,11 @@
         for signature in signatures.values():
             signature["evidence"] = "Maskformer"
 
->>>>>>> 35ca58de
         cur.close()
         con.close()
 
         size = store.get_size()
-<<<<<<< HEAD
-        store.build(apply=_merge_uniparc_matches,
-=======
         store.build(apply=_merge_toad_matches,
->>>>>>> 35ca58de
                     processes=processes,
                     extraargs=[signatures, entries])
 
@@ -734,43 +685,6 @@
     logger.info("done")
 
 
-<<<<<<< HEAD
-def _merge_uniparc_matches(matches: list[tuple], signatures: dict,
-                           entries: dict) -> dict:
-    signature_matches = {}
-    for sig_acc, mod_acc, start, end, score, aln, fragments in matches:
-        if sig_acc in signature_matches:
-            match = signature_matches[sig_acc]
-        else:
-            signature = signatures[sig_acc]
-            entry_acc = signature["entry"]
-            if entry_acc:
-                entry = {
-                    "accession": entry_acc,
-                    "name": entries[entry_acc]["name"],
-                    "type": entries[entry_acc]["type"],
-                    "parent": entries[entry_acc]["parent"],
-                }
-            else:
-                entry = None
-
-            match = signature_matches[sig_acc] = {
-                "name": signature["short_name"],
-                "database": signature["database"],
-                "evidence": signature["evidence"],
-                "entry": entry,
-                "model": mod_acc,
-                "locations": []
-            }
-
-        match["locations"].append((start, end, score, aln, fragments))
-
-    # Sort locations
-    for match in signature_matches.values():
-        match["locations"].sort(key=lambda x: (x[0], x[1]))
-
-    return signature_matches
-=======
 def _merge_toad_matches(matches: list[tuple], signatures: dict,
                         entries: dict) -> tuple[dict, dict]:
     # Group fragments in locations
@@ -825,5 +739,4 @@
                 fragments
             ))
 
-    return merge_uniprot_matches(matches, signatures, entries)
->>>>>>> 35ca58de
+    return merge_uniprot_matches(matches, signatures, entries)