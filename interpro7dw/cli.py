--- conflicted
+++ resolved
@@ -318,19 +318,11 @@
              requires=["export-clans", "export-entries",
                        "export-sim-entries", "export-entry2xrefs"],
              scheduler=dict(mem=8000, queue=lsf_queue)),
-<<<<<<< HEAD
-        Task(fn=interpro.mysql.entries.populate_entry_taxa_distrib,
-             args=(ipr_stg_uri, df.entries, df.entry2xrefs),
-             name="insert-entries-taxa",
-             requires=["export-entries", "export-entry2xrefs"],
-             scheduler=dict(mem=8000, queue=lsf_queue)),
-=======
         Task(fn=interpro.mysql.entries.index_entries,
              args=(ipr_stg_uri,),
              name="index-entries",
              requires=["insert-entries"],
              scheduler=dict(queue=lsf_queue)),
->>>>>>> d4c9869d
         Task(fn=interpro.mysql.proteins.populate_features,
              args=(ipr_stg_uri, df.protein2features),
              name="insert-features",
