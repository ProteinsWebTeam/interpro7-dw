import pickle

import MySQLdb

from interpro7dw import pfam
from interpro7dw.utils import logger
from interpro7dw.utils.mysql import uri2dict
from interpro7dw.interpro.oracle.entries import Entry
from interpro7dw.utils.store import BasicStore
from .utils import create_index, jsonify


def populate_annotations(uri: str, entries_file: str, hmms_file: str,
                         pfam_alignments: str):
    logger.info("loading entries")
    pfam2interpro = {}
    with open(entries_file, "rb") as fh:
        for e in pickle.load(fh).values():
            if e.database.lower() == "pfam" and e.integrated_in is not None:
                pfam2interpro[e.accession] = e.integrated_in

    logger.info("creating webfront_entryannotation")
    con = MySQLdb.connect(**uri2dict(uri))
    cur = con.cursor()
    cur.execute("DROP TABLE IF EXISTS webfront_entryannotation")
    cur.execute(
        """
        CREATE TABLE webfront_entryannotation
        (
            annotation_id INT NOT NULL AUTO_INCREMENT PRIMARY KEY,
            accession VARCHAR(25) NOT NULL,
            type VARCHAR(20) NOT NULL,
            value LONGBLOB NOT NULL,
            mime_type VARCHAR(32) NOT NULL,
            num_sequences INT
        ) CHARSET=utf8mb4 DEFAULT COLLATE=utf8mb4_unicode_ci
        """
    )

    for file in [hmms_file, pfam_alignments]:
        with BasicStore(file, mode="r") as store:
            for accession, anno_type, anno_value, count in store:
                if anno_type == "logo":
                    mime_type = "application/json"
                else:
                    mime_type = "application/gzip"

                cur.execute(
                    """
                    INSERT INTO webfront_entryannotation (
                        accession, type, value, mime_type, num_sequences
                    ) VALUES (%s, %s, %s, %s, %s)
                    """, (accession, anno_type, anno_value, mime_type, count)
                )

                # Pfam alignments: add for InterPro entry
                if (anno_type.startswith("alignment:")
                        and accession in pfam2interpro):
                    accession2 = pfam2interpro[accession]
                    cur.execute(
                        """
                        INSERT INTO webfront_entryannotation (
                            accession, type, value, mime_type, num_sequences
                        ) VALUES (%s, %s, %s, %s, %s)
                        """,
                        (accession2, anno_type, anno_value, mime_type, count)
                    )

    con.commit()
    cur.close()
    con.close()

    logger.info("done")


def index_annotations(uri: str):
    con = MySQLdb.connect(**uri2dict(uri), charset="utf8mb4")
    cur = con.cursor()
    create_index(
        cur,
        """
        CREATE INDEX i_entryannotation 
        ON webfront_entryannotation (accession)
        """
    )
    cur.close()
    con.close()



def make_hierarchy(entries: dict[str, Entry]) -> dict:
    child2parent = {}
    parent2children = {}

    for entry in entries.values():
        if entry.parent:
            child2parent[entry.accession] = entry.parent
            if entry.parent in parent2children:
                parent2children[entry.parent].append(entry.accession)
            else:
                parent2children[entry.parent] = [entry.accession]

    hierarchy = {}
    for entry in entries.values():
        if entry.database.lower() != "interpro":
            continue

        # Find root
        accession = entry.accession
        parent_acc = child2parent.get(accession)

        while parent_acc:
            accession = parent_acc
            parent_acc = child2parent.get(accession)

        hierarchy[entry.accession] = format_node(accession, entries,
                                                 parent2children)

    return hierarchy


def format_node(accession: str, entries: dict[str, Entry],
                parent2children: dict[str, list[str]]) -> dict:
    children = []
    for child_acc in sorted(parent2children.get(accession, [])):
        children.append(format_node(child_acc, entries, parent2children))

    entry = entries[accession]
    return {
        "accession": accession,
        "name": entry.name,
        "type": entry.type,
        "children": children
    }


def populate_entries(ipr_uri: str, pfam_uri: str, clans_file: str,
                     entries_file: str, overlapping_file: str,
                     xrefs_file: str):
    logger.info("fetching Wikipedia data for Pfam entries")
    to_change, pfam2wiki = pfam.get_wiki(pfam_uri)
    # for entry_acc, old_pages, new_pages in to_change:
    #     logger.warning(f"{entry_acc}: update following Wikipedia links:")
    #     for title in old_pages:
    #         logger.warning(f"\t- Remove: {title}")
    #
    #     for title in new_pages:
    #         logger.warning(f"\t- Create: {title}")

    logger.info("loading Pfam curation/family details")
    pfam_details = pfam.get_details(pfam_uri)

    logger.info("loading clan members")
    entries_in_clan = set()
    with open(clans_file, "rb") as fh:
        for clan in pickle.load(fh).values():
            for entry_acc, _, _, _, _ in clan["members"]:
                entries_in_clan.add(entry_acc)

    logger.info("loading entries")
    with open(entries_file, "rb") as fh:
        entries: dict[str, Entry] = pickle.load(fh)

    overlaps_with = {}
    with open(overlapping_file, "rb") as fh:
        for acc_1, acc_2 in pickle.load(fh):
            for query, target in [(acc_1, acc_2), (acc_2, acc_1)]:
                try:
                    others = overlaps_with[query]
                except KeyError:
                    others = overlaps_with[query] = []

                other = entries[target]
                others.append({
                    "accession": other.accession,
                    "name": other.name,
                    "type": other.type.lower()
                })

    hierarchy = make_hierarchy(entries)

    # InterPro accession > member database > sig. accession > sig. name
    integrates = {}
    for entry_acc, entry in entries.items():
        if entry.integrated_in:
            try:
                mem_dbs = integrates[entry.integrated_in]
            except KeyError:
                mem_dbs = integrates[entry.integrated_in] = {}

            try:
                members = mem_dbs[entry.database.lower()]
            except KeyError:
                members = mem_dbs[entry.database.lower()] = {}

            members[entry_acc] = entry.name or entry.short_name or entry_acc

    logger.info("creating table")
    con = MySQLdb.connect(**uri2dict(ipr_uri), charset="utf8mb4")
    cur = con.cursor()
    cur.execute("DROP TABLE IF EXISTS webfront_entry")
    cur.execute(
        """
        CREATE TABLE webfront_entry
        (
            entry_id VARCHAR(10) DEFAULT NULL,
            accession VARCHAR(25) PRIMARY KEY NOT NULL,
            type VARCHAR(50) NOT NULL,
            name LONGTEXT,
            short_name VARCHAR(100),
            source_database VARCHAR(10) NOT NULL,
            member_databases LONGTEXT,
            integrated_id VARCHAR(25),
            go_terms LONGTEXT,
            description LONGTEXT,
            wikipedia LONGTEXT,
            details LONGTEXT,
            literature LONGTEXT,
            hierarchy LONGTEXT,
            cross_references LONGTEXT,
            interactions LONGTEXT,
            pathways LONGTEXT,
            overlaps_with LONGTEXT,
            is_featured TINYINT NOT NULL,
            is_alive TINYINT NOT NULL,
            history LONGTEXT,
            entry_date DATETIME NOT NULL,
            deletion_date DATETIME,
            counts LONGTEXT NOT NULL
        ) CHARSET=utf8mb4 DEFAULT COLLATE=utf8mb4_unicode_ci
        """
    )

    query = """
        INSERT INTO webfront_entry
        VALUES (%s, %s, %s, %s, %s, %s, %s, %s, %s, %s, %s, %s, %s, %s, %s,
          %s, %s, %s, %s, %s, %s, %s, %s, %s)
    """

    with BasicStore(xrefs_file, mode="r") as store:
        for entry_acc, xrefs in store:
            entry = entries.pop(entry_acc)

            if xrefs["enzymes"]:
                entry.cross_references["ec"] = sorted(xrefs["enzymes"])

            pathways = {}
            for key in ["metacyc", "reactome"]:
                if xrefs[key]:
                    pathways[key] = [dict(zip(("id", "name"), item))
                                     for item in xrefs[key]]

            r"""
            In several places, we convert the database names to lower case.
            This is because the API/client relies on lower cases. ¯\_(ツ)_/¯
            """
            if entry.old_names or entry.old_integrations:
                for key in list(entry.old_integrations.keys()):
                    value = entry.old_integrations.pop(key)
                    entry.old_integrations[key.lower()] = value

                history = {
                    "names": entry.old_names,
                    "signatures": entry.old_integrations
                }
            else:
                history = {}

            # TODO: stop renaming property once client is updated
            xrefs["struct_models"]["alphafold"] = xrefs["struct_models"].pop("AlphaFold")

            for key in list(entry.cross_references.keys()):
                value = entry.cross_references.pop(key)
                entry.cross_references[key.lower()] = value

            record = (
                None,
                entry.accession,
                entry.type.lower(),
                entry.name,
                entry.short_name,
                entry.database.lower(),
                jsonify(integrates.get(entry.accession), nullable=True),
                entry.integrated_in,
                jsonify(entry.go_terms, nullable=True),
                jsonify(entry.descriptions, nullable=True),
                # TODO: add support for multiple Wikipedia articles
                jsonify(pfam2wiki.get(entry.accession, [None])[0],
                        nullable=True),
                jsonify(pfam_details.get(entry.accession), nullable=True),
                jsonify(entry.literature, nullable=True),
                jsonify(hierarchy.get(entry.accession), nullable=True),
                jsonify(entry.cross_references, nullable=True),
                jsonify(entry.ppi, nullable=True),
                jsonify(pathways, nullable=True),
                jsonify(overlaps_with.get(entry.accession, []), nullable=True),
                0,
                1 if entry.deletion_date is None else 0,
                jsonify(history, nullable=True),
                entry.creation_date,
                entry.deletion_date,
                jsonify({
                    "domain_architectures": len(xrefs["dom_orgs"]),
                    "interactions": len(entry.ppi),
                    "matches": xrefs["matches"],
                    "pathways": sum([len(v) for v in pathways.values()]),
                    "proteins": len(xrefs["proteins"]),
                    "proteomes": len(xrefs["proteomes"]),
                    "sets": 1 if entry.accession in entries_in_clan else 0,
                    "structural_models": xrefs["struct_models"],
                    "structures": len(xrefs["structures"]),
                    "taxa": len(xrefs["taxa"]["all"]),
                }, nullable=False)
            )

            cur.execute(query, record)

    # Add entries without cross-references
    for entry in entries.values():
        if entry.old_names or entry.old_integrations:
            history = {
                "names": entry.old_names,
                "signatures": entry.old_integrations
            }
        else:
            history = {}

        record = (
            None,
            entry.accession,
            entry.type.lower(),
            entry.name,
            entry.short_name,
            entry.database.lower(),
            jsonify(integrates.get(entry.accession), nullable=True),
            entry.integrated_in,
            jsonify(entry.go_terms, nullable=True),
            jsonify(entry.descriptions, nullable=True),
            # TODO: add support for multiple Wikipedia articles
            jsonify(pfam2wiki.get(entry.accession, [None])[0],
                    nullable=True),
            jsonify(pfam_details.get(entry.accession), nullable=True),
            jsonify(entry.literature, nullable=True),
            jsonify(hierarchy.get(entry.accession), nullable=True),
            jsonify(entry.cross_references, nullable=True),
            jsonify(entry.ppi, nullable=True),
            None,  # pathways
            jsonify(overlaps_with.get(entry.accession, []), nullable=True),
            0,
            1 if entry.deletion_date is None else 0,
            jsonify(history, nullable=True),
            entry.creation_date,
            entry.deletion_date,
            jsonify({
                "domain_architectures": 0,
                "interactions": len(entry.ppi),
                "matches": 0,
                "pathways": 0,
                "proteins": 0,
                "proteomes": 0,
                "sets": 1 if entry.accession in entries_in_clan else 0,
                "structural_models": {
                    # TODO: populate automatically based on the first xrefs
                    "alphafold": 0,
                    "RoseTTAFold": 0
                },
                "structures": 0,
                "taxa": 0,
            }, nullable=False)
        )

        cur.execute(query, record)

    con.commit()
    cur.close()
    con.close()

    logger.info("done")


def index_entries(uri: str):
    con = MySQLdb.connect(**uri2dict(uri), charset="utf8mb4")
    cur = con.cursor()
    create_index(
        cur,
        """
        CREATE INDEX i_entry_database
        ON webfront_entry (source_database)
        """
    )
    create_index(
        cur,
        """
        CREATE INDEX i_entry_integrated
        ON webfront_entry (integrated_id)
        """
    )
    cur.close()
<<<<<<< HEAD
    con.close()

    logger.info("done")


def populate_entry_taxa_distrib(uri: str, entries_file: str, xrefs_file: str):
    logger.info("loading entries")
    with open(entries_file, "rb") as fh:
        entries = pickle.load(fh)
        entries = set(entries.keys())

    con = MySQLdb.connect(**uri2dict(uri), charset="utf8mb4")
    cur = con.cursor()
    cur.execute("DROP TABLE IF EXISTS webfront_entrytaxa")
    cur.execute(
        """
        CREATE TABLE webfront_entrytaxa
        (
            accession VARCHAR(25) PRIMARY KEY NOT NULL,
            tree LONGTEXT
        ) CHARSET=utf8mb4 DEFAULT COLLATE=utf8mb4_unicode_ci
        """
    )

    query = "INSERT INTO webfront_entrytaxa VALUES (%s, %s)"

    with BasicStore(xrefs_file, mode="r") as store:
        for accession, xrefs in store:
            tree = xrefs["taxa"]["tree"]
            cur.execute(query, (accession, jsonify(tree, nullable=True)))
            entries.remove(accession)

    for accession in entries:
        cur.execute(query, (accession, None))

    con.commit()
    cur.close()
    con.close()

    logger.info("done")
=======
    con.close()
>>>>>>> d4c9869d
<|MERGE_RESOLUTION|>--- conflicted
+++ resolved
@@ -221,6 +221,7 @@
             interactions LONGTEXT,
             pathways LONGTEXT,
             overlaps_with LONGTEXT,
+            taxa LONGTEXT,
             is_featured TINYINT NOT NULL,
             is_alive TINYINT NOT NULL,
             history LONGTEXT,
@@ -234,7 +235,7 @@
     query = """
         INSERT INTO webfront_entry
         VALUES (%s, %s, %s, %s, %s, %s, %s, %s, %s, %s, %s, %s, %s, %s, %s,
-          %s, %s, %s, %s, %s, %s, %s, %s, %s)
+          %s, %s, %s, %s, %s, %s, %s, %s, %s, %s)
     """
 
     with BasicStore(xrefs_file, mode="r") as store:
@@ -294,6 +295,7 @@
                 jsonify(entry.ppi, nullable=True),
                 jsonify(pathways, nullable=True),
                 jsonify(overlaps_with.get(entry.accession, []), nullable=True),
+                jsonify(xrefs["taxa"]["tree"], nullable=True),
                 0,
                 1 if entry.deletion_date is None else 0,
                 jsonify(history, nullable=True),
@@ -344,8 +346,9 @@
             jsonify(hierarchy.get(entry.accession), nullable=True),
             jsonify(entry.cross_references, nullable=True),
             jsonify(entry.ppi, nullable=True),
-            None,  # pathways
+            jsonify(pathways, nullable=True),
             jsonify(overlaps_with.get(entry.accession, []), nullable=True),
+            jsonify(xrefs["taxa"]["tree"], nullable=True),
             0,
             1 if entry.deletion_date is None else 0,
             jsonify(history, nullable=True),
@@ -396,47 +399,4 @@
         """
     )
     cur.close()
-<<<<<<< HEAD
-    con.close()
-
-    logger.info("done")
-
-
-def populate_entry_taxa_distrib(uri: str, entries_file: str, xrefs_file: str):
-    logger.info("loading entries")
-    with open(entries_file, "rb") as fh:
-        entries = pickle.load(fh)
-        entries = set(entries.keys())
-
-    con = MySQLdb.connect(**uri2dict(uri), charset="utf8mb4")
-    cur = con.cursor()
-    cur.execute("DROP TABLE IF EXISTS webfront_entrytaxa")
-    cur.execute(
-        """
-        CREATE TABLE webfront_entrytaxa
-        (
-            accession VARCHAR(25) PRIMARY KEY NOT NULL,
-            tree LONGTEXT
-        ) CHARSET=utf8mb4 DEFAULT COLLATE=utf8mb4_unicode_ci
-        """
-    )
-
-    query = "INSERT INTO webfront_entrytaxa VALUES (%s, %s)"
-
-    with BasicStore(xrefs_file, mode="r") as store:
-        for accession, xrefs in store:
-            tree = xrefs["taxa"]["tree"]
-            cur.execute(query, (accession, jsonify(tree, nullable=True)))
-            entries.remove(accession)
-
-    for accession in entries:
-        cur.execute(query, (accession, None))
-
-    con.commit()
-    cur.close()
-    con.close()
-
-    logger.info("done")
-=======
-    con.close()
->>>>>>> d4c9869d
+    con.close()