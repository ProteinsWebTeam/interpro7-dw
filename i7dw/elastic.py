--- conflicted
+++ resolved
@@ -1185,7 +1185,6 @@
     for _ in loaders:
         queue_in.put(None)
 
-<<<<<<< HEAD
     for l in loaders:
         # TODO: remove log messages after debug
         logging.info("joining for {}".format(l))
@@ -1197,12 +1196,6 @@
     for _ in loaders:
         # TODO: remove log messages after debug
         logging.info("get failed files")
-=======
-    # Get files that failed to load
-    files = []
-    for l in loaders:
-        l.join()
->>>>>>> b3594d4d
         files += queue_out.get()
         logging.info("now {} files".format(len(files)))
 
@@ -1224,20 +1217,16 @@
         for _ in loaders:
             queue_in.put(None)
 
-        files = []
         for l in loaders:
             # TODO: remove log messages after debug
             logging.info("joining for {}".format(l))
             l.join()
-<<<<<<< HEAD
             logging.info("{} joined".format(l))
 
         files = []
         for _ in loaders:
             # TODO: remove log messages after debug
             logging.info("get failed files")
-=======
->>>>>>> b3594d4d
             files += queue_out.get()
             logging.info("now {} files".format(len(files)))
 
