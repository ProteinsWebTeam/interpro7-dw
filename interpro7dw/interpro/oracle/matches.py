import re

import oracledb

from interpro7dw.utils import logger
from interpro7dw.utils.oracle import lob_as_str
from interpro7dw.utils.store import BasicStore, KVStoreBuilder, KVStore
from .databases import get_databases_codes
from .entries import load_entries, load_signatures


DC_STATUSES = {
    # Continuous single chain domain
    "S": "CONTINUOUS",
    # N terminus discontinuous
    "N": "N_TERMINAL_DISC",
    # C terminus discontinuous
    "C": "C_TERMINAL_DISC",
    # N and C terminus discontinuous
    "NC": "NC_TERMINAL_DISC"
}


<<<<<<< HEAD
def _load_entries(cur: oracledb.Cursor) -> dict:
    entries = {}
    cur.execute(
        """
        SELECT E.ENTRY_AC, E.NAME, ET.ABBREV, EE.PARENT_AC
        FROM INTERPRO.ENTRY E
        INNER JOIN INTERPRO.CV_ENTRY_TYPE ET
          ON E.ENTRY_TYPE = ET.CODE
        LEFT OUTER JOIN INTERPRO.ENTRY2ENTRY EE
          ON E.ENTRY_AC = EE.ENTRY_AC AND EE.RELATION = 'TY'
        WHERE E.CHECKED = 'Y'
        """
    )

    for rec in cur:
        entries[rec[0]] = {
            "name": rec[1],
            "type": rec[2],
            "parent": rec[3]
        }

    return entries


def _load_signatures(cur: oracledb.Cursor) -> dict:
    signatures = {}
    cur.execute(
        """
        SELECT M.METHOD_AC, M.NAME, M.DESCRIPTION, D.DBSHORT, ET.ABBREV, 
               EVI.ABBREV, EM.ENTRY_AC
        FROM INTERPRO.METHOD M
        INNER JOIN INTERPRO.CV_DATABASE D
          ON M.DBCODE = D.DBCODE
        INNER JOIN INTERPRO.CV_ENTRY_TYPE ET
          ON M.SIG_TYPE = ET.CODE
        INNER JOIN INTERPRO.IPRSCAN2DBCODE I2D 
          ON M.DBCODE = I2D.DBCODE
        INNER JOIN INTERPRO.CV_EVIDENCE EVI
          ON I2D.EVIDENCE = EVI.CODE
        LEFT OUTER JOIN (
            SELECT E.ENTRY_AC, EM.METHOD_AC
            FROM INTERPRO.ENTRY E
            INNER JOIN INTERPRO.ENTRY2METHOD EM
              ON E.ENTRY_AC = EM.ENTRY_AC
            WHERE E.CHECKED = 'Y'
        ) EM ON M.METHOD_AC = EM.METHOD_AC
        """
    )

    for rec in cur:
        signatures[rec[0]] = {
            "short_name": rec[1],
            "name": rec[2],
            "database": rec[3],
            "type": rec[4],
            "evidence": rec[5],
            "entry": rec[6]
        }

    return signatures


def _get_fragments(pos_start: int, pos_end: int, fragments: str) -> list[dict]:
=======
def get_fragments(pos_start: int, pos_end: int, fragments: str) -> list[dict]:
>>>>>>> 755641a8
    if fragments:
        result = []
        for frag in fragments.split(','):
            # Format: START-END-STATUS
            s, e, t = frag.split('-')
            result.append({
                "start": int(s),
                "end": int(e),
                "dc-status": DC_STATUSES[t]
            })

        result.sort(key=lambda x: (x["start"], x["end"]))
    else:
        result = [{
            "start": pos_start,
            "end": pos_end,
            "dc-status": DC_STATUSES['S']  # Continuous
        }]

    return result


def condense_locations(locations: list[list[dict]],
                       min_overlap: int = 0.1) -> list[tuple[int, int]]:
    start = end = None
    condensed = []

    """
    Sort locations using their leftmost fragment
    (assume that fragments are sorted in individual locations)
    """
    for fragments in sorted(locations,
                            key=lambda l: (l[0]["start"], l[0]["end"])):
        """
        1) We do not consider fragmented matches
        2) Fragments are sorted by (start, end):
            * `start` of the first frag is guaranteed to be the leftmost one
            * `end` of the last frag is NOT guaranteed to be the rightmost one
                (e.g. [(5, 100), (6, 80)])
        """
        s = fragments[0]["start"]
        e = max([f["end"] for f in fragments])

        if start is None:
            # First location
            start, end = s, e
            continue
        elif e <= end:
            # Current location within "merged" one: nothing to do
            continue
        elif s <= end:
            # Locations are overlapping (at least one residue)
            overlap = min(end, e) - max(start, s) + 1
            shortest = min(end - start, e - s) + 1

            if overlap >= shortest * min_overlap:
                # Merge
                end = e
                continue

        condensed.append((start, end))
        start, end = s, e

    # Adding last location
    condensed.append((start, end))
    return condensed


def export_uniprot_matches(uri: str, proteins_file: str, output: str,
                           processes: int = 1, tempdir: str | None = None):
    logger.info("starting")

    with KVStore(proteins_file) as store:
        keys = store.get_keys()

    with KVStoreBuilder(output, keys=keys, tempdir=tempdir) as store:
        con = oracledb.connect(uri)
        cur = con.cursor()
        entries = load_entries(cur)
        signatures = load_signatures(cur)

        cur.execute(
            """
            SELECT PROTEIN_AC, METHOD_AC, MODEL_AC, FEATURE, 
                   POS_FROM, POS_TO, FRAGMENTS, SCORE
            FROM INTERPRO.MATCH
            UNION ALL
            SELECT PROTEIN_AC, METHOD_AC, NULL, NULL,
                   POS_FROM, POS_TO, NULL, NULL
            FROM INTERPRO.FEATURE_MATCH PARTITION (ANTIFAM)
            """
        )
        i = 0
        for rec in cur:
            store.add(rec[0], (
                rec[1],  # signature acc
                rec[2],  # model acc or subfamily acc (PANTHER)
                rec[3],  # ancestral node ID (PANTHER)
                rec[7],  # score
                get_fragments(rec[4], rec[5], rec[6])
            ))

            i += 1
            if i % 1e8 == 0:
                logger.info(f"{i:>15,}")

        logger.info(f"{i:>15,}")
        cur.close()
        con.close()

        size = store.get_size()
        store.build(apply=merge_uniprot_matches,
                    processes=processes,
                    extraargs=[signatures, entries])

        size = max(size, store.get_size())
        logger.info(f"temporary files: {size / 1024 ** 2:.0f} MB")

    logger.info("done")


def merge_uniprot_matches(matches: list[tuple], signatures: dict,
                          entries: dict) -> tuple[dict, dict]:
    entry_matches = {}
    signature_matches = {}

    panther_subfamily = re.compile(r"PTHR\d+:SF\d+")

    for signature_acc, model_acc, feature, score, fragments in matches:
        if signature_acc in signature_matches:
            match = signature_matches[signature_acc]
        else:
            signature = signatures[signature_acc]
            match = signature_matches[signature_acc] = {
                "name": signature["name"],
                "database": signature["database"],
                "type": signature["type"],
                "evidence": signature["evidence"],
                "entry": signature["entry"],
                "locations": []
            }

            if match["entry"] and match["entry"] not in entry_matches:
                entry = entries[match["entry"]]
                entry_matches[match["entry"]] = {
                    "name": entry["name"],
                    "database": "INTERPRO",
                    "type": entry["type"],
                    "parent": entry["parent"],
                    "locations": []
                }

        location = {
            "fragments": fragments,
            "model": model_acc or signature_acc,
            "score": score
        }

        if model_acc and panther_subfamily.fullmatch(model_acc):
            location["subfamily"] = {
                "accession": model_acc,
                "name": signatures[model_acc]["name"],
                "node": feature
            }

        match["locations"].append(location)

        if match["entry"]:
            entry_matches[match["entry"]]["locations"].append(fragments)

    """
    Sort signature locations using their leftmost fragment
    (expects individual locations to be sorted by fragment)
    """
    for match in signature_matches.values():
        match["locations"].sort(key=lambda l: (l["fragments"][0]["start"],
                                               l["fragments"][0]["end"]))

    # Merge overlapping matches
    for match in entry_matches.values():
        condensed = []
        for start, end in condense_locations(match["locations"]):
            condensed.append({
                "fragments": [{
                    "start": start,
                    "end": end,
                    "dc-status": DC_STATUSES['S']
                }],
                "model": None,
                "score": None
            })

        match["locations"] = condensed

    return signature_matches, entry_matches


def export_residues(uri: str, output: str):
    logger.info("starting")

    with BasicStore(output, mode="w") as store:
        for i, item in enumerate(_iter_residues(uri)):
            store.write(item)

            if (i + 1) % 1e7 == 0:
                logger.info(f"{i + 1:>15,}")

        logger.info(f"{i + 1:>15,}")

    logger.info("done")


def _iter_residues(uri: str):
    con = oracledb.connect(uri)
    cur = con.cursor()

    cur.execute("SELECT DBCODE, DBSHORT FROM INTERPRO.CV_DATABASE")
    databases = dict(cur.fetchall())

    cur.execute(
        """
        SELECT METHOD_AC, NAME 
        FROM INTERPRO.METHOD
        WHERE NAME IS NOT NULL
        """
    )
    signatures = dict(cur.fetchall())

    cur.execute(
        """
        SELECT PROTEIN_AC, METHOD_AC, DBCODE, DESCRIPTION, RESIDUE, 
               RESIDUE_START, RESIDUE_END
        FROM INTERPRO.SITE_MATCH
        ORDER BY PROTEIN_AC
        """
    )

    protein_acc = None
    matches = {}
    for prot_acc, sig_acc, dbcode, descr, res, pos_start, pos_end in cur:
        if prot_acc != protein_acc:
            if protein_acc:
                yield protein_acc, _sort_residues(matches)

            protein_acc = prot_acc
            matches = {}

        try:
            signature = matches[sig_acc]
        except KeyError:
            signature = matches[sig_acc] = {
                "name": signatures.get(sig_acc),
                "database": databases[dbcode],
                "descriptions": {}
            }

        try:
            signature["descriptions"][descr].append((res, pos_start, pos_end))
        except KeyError:
            signature["descriptions"][descr] = [(res, pos_start, pos_end)]

    cur.close()
    con.close()

    if protein_acc:
        yield protein_acc, _sort_residues(matches)


def _sort_residues(matches: dict) -> dict:
    for signature in matches.values():
        for locations in signature["descriptions"].values():
            locations.sort(key=lambda x: (x[1], x[2]))

    return matches


def export_features(uri: str, proteins_file: str, output: str,
                    processes: int = 1, tempdir: str | None = None):
    logger.info("starting")

    with KVStore(proteins_file) as store:
        keys = store.get_keys()

    with KVStoreBuilder(output, keys=keys, tempdir=tempdir) as store:
        con = oracledb.connect(uri)
        cur = con.cursor()
        cur.execute(
            """
            SELECT PROTEIN_AC, DBCODE, METHOD_AC, POS_FROM, POS_TO, SEQ_FEATURE
            FROM INTERPRO.FEATURE_MATCH
            """
        )

        i = 0
        for rec in cur:
            store.add(rec[0], rec[1:])

            i += 1
            if i % 1e8 == 0:
                logger.info(f"{i:>15,}")

        logger.info(f"{i:>15,}")

        cur.execute(
            """
            SELECT A.METHOD_AC, A.NAME, A.DESCRIPTION, B.DBCODE, B.DBSHORT, 
                   D.ABBREV 
            FROM INTERPRO.FEATURE_METHOD A
            INNER JOIN INTERPRO.CV_DATABASE B 
                ON A.DBCODE = B.DBCODE
            LEFT OUTER JOIN INTERPRO.IPRSCAN2DBCODE C
              ON B.DBCODE = C.DBCODE
            LEFT OUTER JOIN INTERPRO.CV_EVIDENCE D 
                ON C.EVIDENCE = D.CODE
            """
        )

        features = {}
        for acc, name, descr, dbcode, dbname, evidence in cur:
            try:
                db = features[dbcode]
            except KeyError:
                db = features[dbcode] = {}

            db[acc] = (name, descr, dbname, evidence)

        cur.close()
        con.close()

        size = store.get_size()
        store.build(apply=_merge_feature_matches,
                    processes=processes,
                    extraargs=[features])

        size = max(size, store.get_size())
        logger.info(f"temporary files: {size / 1024 ** 2:.0f} MB")

    logger.info("done")


def _merge_feature_matches(matches: list[tuple], features: dict) -> list[dict]:
    databases = {}
    for dbcode, accession, pos_start, pos_end, seq_feature in matches:
        try:
            db = databases[dbcode]
        except KeyError:
            db = databases[dbcode] = {}

        try:
            feature = db[accession]
        except KeyError:
            name, descr, dbname, evidence = features[dbcode][accession]
            feature = db[accession] = {
                "accession": accession,
                "name": name,
                "description": descr,
                "database": dbname,
                "evidence": evidence,
                "locations": []
            }

        if seq_feature is None and feature["database"].lower() == "mobidblt":
            seq_feature = "Consensus Disorder Prediction"

        feature["locations"].append((pos_start, pos_end, seq_feature))

    results = []
    for db in databases.values():
        for feature in db.values():
            feature["locations"].sort(key=lambda x: (x[0], x[1]))
            results.append(feature)

    # Sort features by the leftmost domain
    results.sort(key=lambda x: (x["locations"][0][0], x["locations"][0][1]))

    return results


def export_isoforms(uri: str, output: str):
    con = oracledb.connect(uri)
    cur = con.cursor()

    entries = load_entries(cur)
    signatures = load_signatures(cur)

    cur.outputtypehandler = lob_as_str
    cur.execute(
        """
        SELECT V.PROTEIN_AC, V.VARIANT, V.LENGTH, V.CRC64, 
               P.SEQ_SHORT, P.SEQ_LONG
        FROM INTERPRO.VARSPLIC_MASTER V
        INNER JOIN UNIPARC.PROTEIN P ON V.CRC64 = P.CRC64
        """
    )

    isoforms = {}
    for rec in cur:
        variant_acc = rec[0] + '-' + str(rec[1])
        isoforms[variant_acc] = {
            "accession": variant_acc,
            "protein": rec[0],
            "length": rec[2],
            "crc64": rec[3],
            "sequence": rec[4] or rec[5],
            "matches": []
        }

    # PROTEIN_AC is actually PROTEIN-VARIANT (e.g. Q13733-1)
    cur.execute(
        """
        SELECT PROTEIN_AC, METHOD_AC, MODEL_AC, SCORE, POS_FROM, POS_TO, 
               FRAGMENTS
        FROM INTERPRO.VARSPLIC_MATCH V
        """
    )

    for var_acc, sig_acc, model_acc, score, pos_start, pos_end, frags in cur:
        try:
            isoform = isoforms[var_acc]
        except KeyError:
            continue

        fragments = get_fragments(pos_start, pos_end, frags)
        isoform["matches"].append((sig_acc, model_acc, None, score, fragments))

    cur.close()
    con.close()

    with BasicStore(output, "w") as store:
        for isoform in isoforms.values():
            matches = isoform.pop("matches")
            isoform["matches"] = merge_uniprot_matches(matches, signatures,
                                                       entries)
            store.write(isoform)


def export_uniparc_matches(uri: str, proteins_file: str, output: str,
                           processes: int = 8, tempdir: str | None = None):
    logger.info("starting")

    with KVStore(proteins_file) as store:
        keys = store.get_keys()

    with KVStoreBuilder(output, keys=keys, tempdir=tempdir) as store:
        con = oracledb.connect(uri)
        cur = con.cursor()

        entries = load_entries(cur)
        signatures = load_signatures(cur)
        dbcodes, _ = get_databases_codes(cur)
        params = [f":{i + 1}" for i in range(len(dbcodes))]

        # SEQ_FEATURE -> contains the alignment for ProSite, HAMAP, FunFam
        cur.execute(
            f"""
            WITH ANALYSES AS (
                SELECT IPRSCAN_SIG_LIB_REL_ID AS ID
                FROM INTERPRO.IPRSCAN2DBCODE
                WHERE DBCODE IN ({','.join(params)})
            )
            SELECT UPI, METHOD_AC, MODEL_AC, SEQ_START, SEQ_END, SCORE, 
                   SEQ_FEATURE, FRAGMENTS
            FROM IPRSCAN.MV_IPRSCAN
            WHERE ANALYSIS_ID IN (SELECT ID FROM ANALYSES)
            """,
            dbcodes
        )

        i = 0
        for rec in cur:
            if rec[1] in signatures:
                store.add(rec[0], rec[1:])

            i += 1
            if i % 1e9 == 0:
                logger.info(f"{i:>15,}")

        logger.info(f"{i:>15,}")
        cur.close()
        con.close()

        size = store.get_size()
        store.build(apply=_merge_uniparc_matches,
                    processes=processes,
                    extraargs=[signatures, entries])

        size = max(size, store.get_size())
        logger.info(f"temporary files: {size / 1024 ** 2:.0f} MB")

    logger.info("done")


def _merge_uniparc_matches(matches: list[tuple], signatures: dict,
                           entries: dict) -> dict:
    signature_matches = {}
    for sig_acc, mod_acc, start, end, score, aln, fragments in matches:
        if sig_acc in signature_matches:
            match = signature_matches[sig_acc]
        else:
            signature = signatures[sig_acc]
            entry_acc = signature["entry"]
            if entry_acc:
                entry = {
                    "accession": entry_acc,
                    "name": entries[entry_acc]["name"],
                    "type": entries[entry_acc]["type"],
                    "parent": entries[entry_acc]["parent"],
                }
            else:
                entry = None

            match = signature_matches[sig_acc] = {
                "name": signature["short_name"],
                "database": signature["database"],
                "evidence": signature["evidence"],
                "entry": entry,
                "model": mod_acc,
                "locations": []
            }

        match["locations"].append((start, end, score, aln, fragments))

    # Sort locations
    for match in signature_matches.values():
        match["locations"].sort(key=lambda x: (x[0], x[1]))

    return signature_matches<|MERGE_RESOLUTION|>--- conflicted
+++ resolved
@@ -21,73 +21,7 @@
 }
 
 
-<<<<<<< HEAD
-def _load_entries(cur: oracledb.Cursor) -> dict:
-    entries = {}
-    cur.execute(
-        """
-        SELECT E.ENTRY_AC, E.NAME, ET.ABBREV, EE.PARENT_AC
-        FROM INTERPRO.ENTRY E
-        INNER JOIN INTERPRO.CV_ENTRY_TYPE ET
-          ON E.ENTRY_TYPE = ET.CODE
-        LEFT OUTER JOIN INTERPRO.ENTRY2ENTRY EE
-          ON E.ENTRY_AC = EE.ENTRY_AC AND EE.RELATION = 'TY'
-        WHERE E.CHECKED = 'Y'
-        """
-    )
-
-    for rec in cur:
-        entries[rec[0]] = {
-            "name": rec[1],
-            "type": rec[2],
-            "parent": rec[3]
-        }
-
-    return entries
-
-
-def _load_signatures(cur: oracledb.Cursor) -> dict:
-    signatures = {}
-    cur.execute(
-        """
-        SELECT M.METHOD_AC, M.NAME, M.DESCRIPTION, D.DBSHORT, ET.ABBREV, 
-               EVI.ABBREV, EM.ENTRY_AC
-        FROM INTERPRO.METHOD M
-        INNER JOIN INTERPRO.CV_DATABASE D
-          ON M.DBCODE = D.DBCODE
-        INNER JOIN INTERPRO.CV_ENTRY_TYPE ET
-          ON M.SIG_TYPE = ET.CODE
-        INNER JOIN INTERPRO.IPRSCAN2DBCODE I2D 
-          ON M.DBCODE = I2D.DBCODE
-        INNER JOIN INTERPRO.CV_EVIDENCE EVI
-          ON I2D.EVIDENCE = EVI.CODE
-        LEFT OUTER JOIN (
-            SELECT E.ENTRY_AC, EM.METHOD_AC
-            FROM INTERPRO.ENTRY E
-            INNER JOIN INTERPRO.ENTRY2METHOD EM
-              ON E.ENTRY_AC = EM.ENTRY_AC
-            WHERE E.CHECKED = 'Y'
-        ) EM ON M.METHOD_AC = EM.METHOD_AC
-        """
-    )
-
-    for rec in cur:
-        signatures[rec[0]] = {
-            "short_name": rec[1],
-            "name": rec[2],
-            "database": rec[3],
-            "type": rec[4],
-            "evidence": rec[5],
-            "entry": rec[6]
-        }
-
-    return signatures
-
-
-def _get_fragments(pos_start: int, pos_end: int, fragments: str) -> list[dict]:
-=======
 def get_fragments(pos_start: int, pos_end: int, fragments: str) -> list[dict]:
->>>>>>> 755641a8
     if fragments:
         result = []
         for frag in fragments.split(','):
